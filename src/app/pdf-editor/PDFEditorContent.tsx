import React, {
  useState,
  useRef,
  useCallback,
  useEffect,
  useLayoutEffect,
  useMemo,
} from "react";
import { Document, Page, pdfjs } from "react-pdf";
import { toast } from "sonner";
import { useTextFormat } from "@/components/editor/ElementFormatContext";
import { ElementFormatDrawer } from "@/components/editor/ElementFormatDrawer";
import { useRouter, useSearchParams } from "next/navigation";
import { useAuthStore } from "@/lib/store/AuthStore";
import { Button } from "@/components/ui/button";
import { Menu } from "lucide-react";

// Import services
import {
  performPageOcr,
  performBulkOcr,
  abortOcrOperation,
} from "./services/ocrService";
import {
  exportPdfDocument,
  exportToPDFService,
  exportToPNGService,
  exportToJPEGService,
} from "./services/pdfExportService";
import {
  updateProjectShareSettings,
  getProjectShareSettings,
} from "./services/projectApiService";
import { preloadHtml2Canvas } from "./utils/html2canvasLoader";
import { permissions } from "../pdf-editor-shared/utils/permissions";

// Import types
import {
  EditorState,
  ToolState,
  ErasureState,
  SelectionState,
  ViewState,
  PageState,
  ViewMode,
  WorkflowStep,
  TextField,
  Shape as ShapeType,
  Image as ImageType,
  DeletionRectangle,
  SortedElement,
} from "./types/pdf-editor.types";

// Import hooks
import { useDocumentState } from "./hooks/states/useDocumentState";
import { useElementManagement } from "./hooks/states/useElementManagement";
import { useTextSpanHandling } from "./hooks/states/useTextSpanHandling";
import { useHistory } from "./hooks/states/useHistory";
import { useProjectState } from "./hooks/states/useProjectState";
import { useSharedProjectPersistence } from "../pdf-editor-shared/hooks/useSharedProjectPersistence";
import { isInSharedMode } from "../pdf-editor-shared/services/sharedProjectService";
import { uploadFileWithFallback } from "./services/fileUploadService";
import {
  useHandleAddTextBoxWithUndo,
  useHandleDuplicateTextBoxWithUndo,
  useHandleUpdateTextBoxWithUndo,
  useUpdateTextBoxWithUndo,
  useUpdateOriginalTextBoxWithUndo,
  useUpdateTranslatedTextBoxWithUndo,
  useUpdateFinalLayoutTextBoxWithUndo,
  useHandleAddShapeWithUndo,
  useHandleUpdateShapeWithUndo,
  useUpdateShapeWithUndo,
  useHandleDeleteTextBoxWithUndo,
  useHandleDeleteShapeWithUndo,
  useHandleAddDeletionRectangleWithUndo,
  useHandleDeleteDeletionRectangleWithUndo,
  useHandleAddImageWithUndo,
  useHandleDeleteImageWithUndo,
  useHandleUpdateImageWithUndo,
  useUpdateImageWithUndo,
  useHandleMultiDeleteWithUndo,
} from "./hooks/handlers/undoRedoHandlers";

// Import refactored event handler hooks
import { useMultiSelectionHandlers } from "./hooks/handlers/useMultiSelectionHandlers";
import { useToolHandlers } from "./hooks/handlers/useToolHandlers";
import { useShapeDrawingHandlers } from "./hooks/handlers/useShapeDrawingHandlers";
import { ShapePreview } from "./components/elements/ShapePreview";
import { useDocumentMouseHandlers } from "./hooks/handlers/useDocumentMouseHandlers";
import { useFormatHandlers } from "./hooks/handlers/useFormatHandlers";
import { useKeyboardHandlers } from "./hooks/handlers/useKeyboardHandlers";
import { useZoomHandlers } from "./hooks/handlers/useZoomHandlers";

// Import components
import { PDFEditorHeader } from "./components/layout/PDFEditorHeader";
import { PDFEditorSidebar } from "./components/layout/PDFEditorSidebar";
import { PDFEditorStatusBar } from "./components/layout/PDFEditorStatusBar";
import { FloatingToolbar } from "./components/layout/FloatingToolbar";
import { ViewerViewSwitcher } from "./components/layout/ViewerViewSwitcher";
import { MemoizedTextBox } from "./components/elements/TextBox";
import { MemoizedShape } from "./components/elements/Shape";
import { MemoizedImage } from "./components/elements/ImageElement";
import { MultiMoveCommand } from "./hooks/handlers/commands";
import DocumentPanel from "@/components/pdf-editor/DocumentPanel";
import { MemoizedSelectionPreview as SelectionPreview } from "./components/elements/SelectionPreview";
import { SelectionRectangle } from "./components/elements/SelectionRectangle";
import LanguageSelectionModal from "./components/LanguageSelectionModal";
import ConfirmationModal from "./components/ConfirmationModal";
import { TranslationTableView } from "./components/TranslationTableView";
import { ViewerTranslationTable } from "./components/ViewerTranslationTable";
import { FinalLayoutSettings } from "./components/FinalLayoutSettings";
import { UntranslatedTextHighlight } from "./components/UntranslatedTextHighlight";
import { BirthCertificateSelectionModal } from "./components/BirthCertificateSelectionModal";
import { LoadingModal } from "@/components/ui/loading-modal";
import { ProjectSelectionModal } from "./components/ProjectSelectionModal";
import {
  ShareProjectModal,
  ShareSettings,
} from "./components/ShareProjectModal";
import { generateUUID } from "./utils/measurements";
import { UntranslatedText } from "./types/pdf-editor.types";
import {
  captureAllPageSnapshots,
  createFinalLayoutPdf,
  SnapshotData,
} from "./services/snapshotService";
import { Panel, PanelGroup, PanelResizeHandle } from "react-resizable-panels";

// Import utilities
import { isPdfFile, measureText } from "./utils/measurements";
import { colorToRgba, rgbStringToHex } from "./utils/colors";

import {
  screenToDocumentCoordinates,
  determineClickedView,
  getPreviewLeft,
} from "./utils/coordinates";
import {
  createTextFieldFromSpan as createTextFieldFromSpanUtil,
  createDeletionRectangleForSpan,
} from "./utils/textSpanUtils";
import { calculateImageFitAndPosition } from "./utils/measurements";
import {
  findElementsInSelection,
  calculateSelectionBounds,
  moveSelectedElements,
} from "./utils/selectionUtils";

// Import styles
import "./styles/pdf-editor.css";

// Set up PDF.js worker
pdfjs.GlobalWorkerOptions.workerSrc = `//unpkg.com/pdfjs-dist@${pdfjs.version}/build/pdf.worker.min.mjs`;

// Suppress specific PDF.js console warnings
const originalConsoleWarn = console.warn;
console.warn = (...args: any[]) => {
  // Convert all arguments to strings to check for warning patterns
  const message = args.join(" ");

  // Suppress PDF.js "Invalid page request" warnings during final layout
  if (message.includes("Invalid page request")) {
    return;
  }

  // Call original console.warn for other warnings
  originalConsoleWarn(...args);
};

// Helper function to get PDF page count without loading as main document
const getPdfPageCount = async (pdfUrl: string): Promise<number> => {
  try {
    const loadingTask = pdfjs.getDocument(pdfUrl);
    const pdf = await loadingTask.promise;
    const pageCount = pdf.numPages;

    // Clean up the loading task
    loadingTask.destroy();

    return pageCount;
  } catch (error) {
    console.error("Error getting PDF page count:", error);
    // Return a fallback count based on common scenarios
    return 7; // Default fallback
  }
};

export const PDFEditorContent: React.FC<{ projectId?: string }> = ({
  projectId,
}) => {
  const router = useRouter();
  const searchParams = useSearchParams();

  const {
    isDrawerOpen,
    setIsDrawerOpen,
    selectedElementId,
    setSelectedElementId,
    selectedElementType,
    setSelectedElementType,
    currentFormat,
    setCurrentFormat,
    onFormatChange,
    setOnFormatChange,
    showPaddingPopup,
    setLayerOrderFunctions,
    setLayerPositionHelpers,
  } = useTextFormat();

  // Auth state
  const { user, session } = useAuthStore();
  const isUserAuthenticated = !!(user && session);

  // Use custom hooks
  const { documentState, setDocumentState, handlers, actions, pageActions } =
    useDocumentState();
  const {
    elementCollections,
    setElementCollections,
    layerState,
    setLayerState,
    getCurrentTextBoxes,
    getCurrentShapes,
    getCurrentImages,
    getCurrentDeletionRectangles,
    getSortedElements,
    getOriginalSortedElements,
    getTranslatedSortedElements,
    getFinalLayoutSortedElements,
    addTextBox,
    duplicateTextBox,
    addShape,
    addImage,
    addDeletionRectangle,
    updateTextBox,
    updateShape,
    updateImage,
    deleteTextBox,
    deleteShape,
    deleteImage,
    deleteDeletionRectangle,
    restoreTextBox,
    restoreShape,
    restoreImage,
    restoreDeletionRectangle,
    moveToFront,
    moveToBack,
    moveForward,
    moveBackward,
    isElementAtFront,
    isElementAtBack,
    addUntranslatedText,
    updateUntranslatedText,
    deleteUntranslatedText,
    getUntranslatedTextByTranslatedId,
  } = useElementManagement();

  ///////////////////////// STATES /////////////////////////
  // Editor state
  const [editorState, setEditorState] = useState<EditorState>({
    selectedFieldId: null,
    selectedShapeId: null,
    isEditMode: true,
    isAddTextBoxMode: false,
    isTextSelectionMode: false,
    showDeletionRectangles: false,
    isImageUploadMode: false,
    // Text selection properties
    selectedTextBoxes: { textBoxIds: [] },
    isDrawingSelection: false,
    selectionStart: null,
    selectionEnd: null,
    selectionRect: null,
    // Multi-element selection properties
    multiSelection: {
      selectedElements: [],
      selectionBounds: null,
      isDrawingSelection: false,
      selectionStart: null,
      selectionEnd: null,
      isMovingSelection: false,
      moveStart: null,
      targetView: null,
      dragOffsets: {},
      isDragging: false,
    },
    isSelectionMode: false,
  });
  // Template state
  const [birthCertModalPage, setBirthCertModalPage] = useState<number>(1);

  // Unsaved changes state for save button highlighting
  const [hasUnsavedChanges, setHasUnsavedChanges] = useState<boolean>(false);

  // Helper functions for birth certificate templates
  const getPageBirthCertTemplate = useCallback(
    (pageNumber: number) => {
      const page = documentState.pages.find((p) => p.pageNumber === pageNumber);
      return page?.birthCertTemplate || null;
    },
    [documentState.pages]
  );

  const getPageBirthCertType = useCallback(
    (pageNumber: number) => {
      const page = documentState.pages.find((p) => p.pageNumber === pageNumber);
      return page?.birthCertType || null;
    },
    [documentState.pages]
  );

  // Helper function to get the translated document URL for a specific page
  const getTranslatedDocumentUrl = useCallback(
    (pageNumber: number) => {
      const page = documentState.pages.find((p) => p.pageNumber === pageNumber);
      // If the page has a birth certificate template, use its URL for translated view
      if (page?.translatedTemplateURL) {
        return page.translatedTemplateURL;
      }
      // Otherwise, return empty string to show blank page
      return "";
    },
    [documentState.pages]
  );

  // Function to update template dimensions when template loads
  const updateTemplateDimensions = useCallback(
    (pageNumber: number, width: number, height: number) => {
      setDocumentState((prev) => {
        const updatedPages = [...prev.pages];
        const pageIndex = pageNumber - 1;

        if (pageIndex >= 0 && pageIndex < updatedPages.length) {
          updatedPages[pageIndex] = {
            ...updatedPages[pageIndex],
            translatedTemplateWidth: width,
            translatedTemplateHeight: height,
          };
        }

        return {
          ...prev,
          pages: updatedPages,
        };
      });
    },
    []
  );

  // Helper function to get the translated template dimensions for a specific page
  const getTranslatedTemplateDimensions = useCallback(
    (pageNumber: number) => {
      const page = documentState.pages.find((p) => p.pageNumber === pageNumber);

      // If the page has a template URL but no dimensions yet, return original dimensions
      // The dimensions will be updated when the template actually loads
      if (
        page?.translatedTemplateURL &&
        (!page?.translatedTemplateWidth || !page?.translatedTemplateHeight)
      ) {
        return {
          width: documentState.pageWidth,
          height: documentState.pageHeight,
        };
      }

      // If the page has template dimensions, use them
      if (page?.translatedTemplateWidth && page?.translatedTemplateHeight) {
        return {
          width: page.translatedTemplateWidth,
          height: page.translatedTemplateHeight,
        };
      }

      // If no template is applied, return original document dimensions
      return {
        width: documentState.pageWidth,
        height: documentState.pageHeight,
      };
    },
    [documentState.pages, documentState.pageWidth, documentState.pageHeight]
  );

  // Helper function to calculate scale factor for translated template in split view
  const getTranslatedTemplateScaleFactor = useCallback(
    (pageNumber: number) => {
      const page = documentState.pages.find((p) => p.pageNumber === pageNumber);

      // If no template or no dimensions, return 1 (no scaling)
      if (
        !page?.translatedTemplateURL ||
        !page?.translatedTemplateWidth ||
        !page?.translatedTemplateHeight
      ) {
        return 1;
      }

      // Calculate scale factors to fit within original document dimensions
      const scaleX = documentState.pageWidth / page.translatedTemplateWidth;
      const scaleY = documentState.pageHeight / page.translatedTemplateHeight;

      // Use the smaller scale factor to ensure the template fits within the original dimensions
      return Math.min(scaleX, scaleY);
    },
    [documentState.pages, documentState.pageWidth, documentState.pageHeight]
  );

  const setPageBirthCertTemplate = useCallback(
    (pageNumber: number, template: any) => {
      console.log(
        "Setting birth certificate template for page:",
        pageNumber,
        "template:",
        template
      );

      setDocumentState((prev) => {
        console.log("Previous document state:", prev);
        const updatedPages = [...prev.pages];
        const pageIndex = pageNumber - 1;

        if (pageIndex >= 0 && pageIndex < updatedPages.length) {
          updatedPages[pageIndex] = {
            ...updatedPages[pageIndex],
            pageType: "birth_cert" as const,
            birthCertTemplate: template,
            birthCertType: template.variation,
            translatedTemplateURL: template.file_url, // Store the template URL for translated view
            // Template dimensions will be set when the template is actually loaded
            translatedTemplateWidth: undefined, // Will be set when template loads
            translatedTemplateHeight: undefined, // Will be set when template loads
          };
        }

        const newState = {
          ...prev,
          pages: updatedPages,
        };
        console.log("New document state:", newState);
        return newState;
      });
    },
    []
  );

  // View state
  const [viewState, setViewState] = useState<ViewState>({
    currentView: "split",
    zoomMode: "page",
    containerWidth: 0,
    isCtrlPressed: false,
    transformOrigin: "center center",
    isSidebarCollapsed: true, // Close sidebar initially
    activeSidebarTab: "pages",
    currentWorkflowStep: "translate",
  });

  // Helper function to get effective scale for translated view in split mode
  const getEffectiveScale = useCallback(
    (targetView: "original" | "translated" | null) => {
      if (targetView === "translated" && viewState.currentView === "split") {
        return (
          documentState.scale *
          (getTranslatedTemplateScaleFactor(documentState.currentPage) || 1)
        );
      }
      return documentState.scale;
    },
    [
      documentState.scale,
      viewState.currentView,
      getTranslatedTemplateScaleFactor,
      documentState.currentPage,
    ]
  );
  // Performance optimization: Track ongoing operations to batch updates
  const [ongoingOperations, setOngoingOperations] = useState<{
    [elementId: string]: {
      type: "resize" | "drag" | "text" | "multi-drag";
      startState: any;
      lastUpdate: number;
    };
  }>({});
  // Helper to get current text box state
  const getCurrentTextBoxState = useCallback(
    (id: string): Partial<TextField> | null => {
      const allTextBoxes = [
        ...elementCollections.originalTextBoxes,
        ...elementCollections.translatedTextBoxes,
        ...elementCollections.finalLayoutTextboxes, // Add final layout textboxes
      ];
      const textBox = allTextBoxes.find((tb) => tb.id === id);
      return textBox ? { ...textBox } : null;
    },
    [elementCollections]
  );
  // Helper to get current shape state
  const getCurrentShapeState = useCallback(
    (id: string): Partial<ShapeType> | null => {
      const allShapes = [
        ...elementCollections.originalShapes,
        ...elementCollections.translatedShapes,
        ...elementCollections.finalLayoutShapes, // Add final layout shapes
      ];
      const shape = allShapes.find((s) => s.id === id);
      return shape ? { ...shape } : null;
    },
    [elementCollections]
  );
  // Helper function to clear selection state
  const clearSelectionState = useCallback(() => {
    setEditorState((prev) => ({
      ...prev,
      selectedFieldId: null,
      selectedShapeId: null,
      multiSelection: {
        ...prev.multiSelection,
        selectedElements: [],
        selectionBounds: null,
        isDrawingSelection: false,
        selectionStart: null,
        selectionEnd: null,
        isMovingSelection: false,
        moveStart: null,
        dragOffsets: {},
        isDragging: false,
      },
    }));
    setSelectedElementId(null);
    setSelectedElementType(null);
    setCurrentFormat(null);
    setIsDrawerOpen(false);
  }, [
    setSelectedElementId,
    setSelectedElementType,
    setCurrentFormat,
    setIsDrawerOpen,
  ]);
  // Tool state
  const [toolState, setToolState] = useState<ToolState>({
    shapeDrawingMode: null,
    selectedShapeType: "rectangle",
    isDrawingShape: false,
    shapeDrawStart: null,
    shapeDrawEnd: null,
    isDrawingInProgress: false,
    shapeDrawTargetView: null,
  });
  // Erasure state
  const [erasureState, setErasureState] = useState<ErasureState>({
    isErasureMode: false,
    isDrawingErasure: false,
    erasureDrawStart: null,
    erasureDrawEnd: null,
    erasureDrawTargetView: null,
    erasureSettings: {
      width: 20,
      height: 20,
      background: "#ffffff",
      opacity: 1.0,
    },
  });
  // Selection state
  const [selectionState, setSelectionState] = useState<SelectionState>({
    selectedTextBoxes: { textBoxIds: [] },
    isDrawingSelection: false,
    selectionStart: null,
    selectionEnd: null,
  });
  // Language state
  const [sourceLanguage, setSourceLanguage] = useState<string>("");
  const [desiredLanguage, setDesiredLanguage] = useState<string>("");

  // Translation state
  const [isTranslating, setIsTranslating] = useState(false);

  // Highlighted untranslated text state
  const [highlightedUntranslatedTextId, setHighlightedUntranslatedTextId] =
    useState<string | null>(null);

  // Snapshot capturing state for final layout
  const [isCapturingSnapshots, setIsCapturingSnapshots] = useState(false);
  const [isCancellingSnapshots, setIsCancellingSnapshots] = useState(false);
  const [snapshotProgress, setSnapshotProgress] = useState({
    current: 0,
    total: 0,
  });

  const [capturedSnapshots, setCapturedSnapshots] = useState<SnapshotData[]>(
    []
  );
  const snapshotCancelRef = useRef<{ cancelled: boolean }>({
    cancelled: false,
  });

  const isCapturingSnapshotsRef = useRef(false);

  // Final layout settings panel state
  const [showFinalLayoutSettings, setShowFinalLayoutSettings] = useState(false);

  // Final layout settings state
  const [finalLayoutSettings, setFinalLayoutSettings] = useState({
    exportSettings: {
      format: "pdf" as "pdf" | "png" | "jpg",
      quality: 100,
      includeOriginal: true,
      includeTranslated: true,
      pageRange: "all" as "all" | "current" | "custom",
      customRange: "",
    },
    activeTab: "export" as "export" | "preview" | "settings",
    isPreviewMode: false,
  });

  // Update the ref whenever the state changes
  useEffect(() => {
    isCapturingSnapshotsRef.current = isCapturingSnapshots;
  }, [isCapturingSnapshots]);

  ///////////////////////// HOOKS /////////////////////////
  // Debounce timer for batched updates
  const debounceTimersRef = useRef<{ [elementId: string]: NodeJS.Timeout }>({});
  // Undo/Redo history
  const history = useHistory();

  ///////////////////////// UNDO/REDO HANDLERS /////////////////////////
  const handleAddTextBoxWithUndo = useHandleAddTextBoxWithUndo(
    addTextBox,
    deleteTextBox,
    history,
    elementCollections
  );
  const handleDuplicateTextBoxWithUndo = useHandleDuplicateTextBoxWithUndo(
    duplicateTextBox,
    deleteTextBox,
    history,
    elementCollections
  );
  const handleUpdateTextBoxWithUndo = useHandleUpdateTextBoxWithUndo(
    updateTextBox,
    history
  );
  const updateTextBoxWithUndo = useUpdateTextBoxWithUndo(
    updateTextBox,
    handleUpdateTextBoxWithUndo,
    getCurrentTextBoxState,
    documentState,
    viewState,
    history
  );
  const updateOriginalTextBoxWithUndo = useUpdateOriginalTextBoxWithUndo(
    updateTextBox,
    handleUpdateTextBoxWithUndo,
    getCurrentTextBoxState,
    documentState,
    history
  );
  const updateTranslatedTextBoxWithUndo = useUpdateTranslatedTextBoxWithUndo(
    updateTextBox,
    handleUpdateTextBoxWithUndo,
    getCurrentTextBoxState,
    documentState,
    history
  );

  const updateFinalLayoutTextBoxWithUndo = useUpdateFinalLayoutTextBoxWithUndo(
    updateTextBox,
    handleUpdateTextBoxWithUndo,
    getCurrentTextBoxState,
    documentState,
    history
  );
  const handleAddShapeWithUndo = useHandleAddShapeWithUndo(
    addShape,
    deleteShape,
    history
  );
  const handleUpdateShapeWithUndo = useHandleUpdateShapeWithUndo(
    updateShape,
    history
  );
  const updateShapeWithUndo = useUpdateShapeWithUndo(
    updateShape,
    handleUpdateShapeWithUndo,
    getCurrentShapeState,
    elementCollections,
    history
  );
  const handleDeleteTextBoxWithUndo = useHandleDeleteTextBoxWithUndo(
    deleteTextBox,
    restoreTextBox,
    history,
    elementCollections,
    editorState,
    selectedElementId,
    clearSelectionState
  );

  // Handler for deleting both textbox and corresponding untranslated text
  const handleDeleteTextBoxAndUntranslatedText = useCallback(
    (textboxId: string) => {
      // Find and delete the corresponding untranslated text
      const untranslatedText = elementCollections.untranslatedTexts.find(
        (text) => text.translatedTextboxId === textboxId
      );

      if (untranslatedText) {
        deleteUntranslatedText(untranslatedText.id);
      }

      // Delete the textbox
      handleDeleteTextBoxWithUndo(textboxId, "translated");
    },
    [
      elementCollections.untranslatedTexts,
      deleteUntranslatedText,
      handleDeleteTextBoxWithUndo,
    ]
  );

  // Handler for highlighting untranslated text when clicking a row in translation table
  const handleTranslationRowClick = useCallback(
    (textboxId: string) => {
      const untranslatedText = elementCollections.untranslatedTexts.find(
        (text) => text.translatedTextboxId === textboxId
      );

      if (untranslatedText) {
        setHighlightedUntranslatedTextId(untranslatedText.id);

        // Auto-clear highlight after 3 seconds
        setTimeout(() => {
          setHighlightedUntranslatedTextId(null);
        }, 3000);
      }
    },
    [elementCollections.untranslatedTexts]
  );

  // Wrapper functions for TranslationTableView compatibility
  const handleAddCustomTextBox = useCallback(
    (
      x: number,
      y: number,
      page: number,
      targetView: "original" | "translated",
      customInitialState?: Partial<TextField>
    ) => {
      return (
        handleAddTextBoxWithUndo(
          x,
          y,
          page,
          "translated",
          targetView,
          customInitialState
        ) || ""
      );
    },
    [handleAddTextBoxWithUndo]
  );

  const handleAddCustomUntranslatedText = useCallback(
    (untranslatedText: Omit<UntranslatedText, "id">) => {
      const fullUntranslatedText: UntranslatedText = {
        id: generateUUID(),
        ...untranslatedText,
      };
      addUntranslatedText(fullUntranslatedText);
    },
    [addUntranslatedText]
  );

  const handleDeleteShapeWithUndo = useHandleDeleteShapeWithUndo(
    deleteShape,
    restoreShape,
    history,
    elementCollections,
    editorState,
    selectedElementId,
    clearSelectionState
  );
  const handleAddDeletionRectangleWithUndo =
    useHandleAddDeletionRectangleWithUndo(
      addDeletionRectangle,
      deleteDeletionRectangle,
      history
    );
  const handleDeleteDeletionRectangleWithUndo =
    useHandleDeleteDeletionRectangleWithUndo(
      deleteDeletionRectangle,
      restoreDeletionRectangle,
      history,
      elementCollections
    );
  const handleAddImageWithUndo = useHandleAddImageWithUndo(
    addImage,
    deleteImage,
    history
  );
  const handleDeleteImageWithUndo = useHandleDeleteImageWithUndo(
    deleteImage,
    restoreImage,
    history,
    elementCollections,
    selectedElementId,
    clearSelectionState
  );

  // Multi-delete handler for selected elements
  const handleMultiDeleteWithUndo = useHandleMultiDeleteWithUndo(
    deleteTextBox,
    deleteShape,
    deleteImage,
    restoreTextBox,
    restoreShape,
    restoreImage,
    history,
    elementCollections,
    editorState.multiSelection,
    clearSelectionState
  );

  // Add image update handlers
  const handleUpdateImageWithUndo = useHandleUpdateImageWithUndo(
    updateImage,
    history
  );

  const getCurrentImageState = useCallback(
    (id: string): Partial<ImageType> | null => {
      const allImages = [
        ...elementCollections.originalImages,
        ...elementCollections.translatedImages,
        ...elementCollections.finalLayoutImages,
      ];
      const image = allImages.find((img) => img.id === id);
      return image ? { ...image } : null;
    },
    [elementCollections]
  );

  const updateImageWithUndo = useUpdateImageWithUndo(
    updateImage,
    handleUpdateImageWithUndo,
    getCurrentImageState,
    history
  );

  // Use a ref to track ongoing operations for immediate access in timers
  const ongoingOperationsRef = useRef<{
    [elementId: string]: {
      type: "resize" | "drag" | "text" | "multi-drag";
      startState: any;
      lastUpdate: number;
    };
  }>({});

  // Auto-focus state
  const [autoFocusTextBoxId, setAutoFocusTextBoxId] = useState<string | null>(
    null
  );

  // Undo/Redo debouncing state
  const [lastUndoTime, setLastUndoTime] = useState<number>(0);
  const [lastRedoTime, setLastRedoTime] = useState<number>(0);
  const UNDO_REDO_DEBOUNCE_MS = 300; // 300ms debounce for undo/redo

  // Callback to clear auto-focus ID after focusing
  const handleAutoFocusComplete = useCallback((id: string) => {
    setAutoFocusTextBoxId(null);
  }, []);

  // Handler for duplicating a textbox
  const handleDuplicateTextBox = useCallback(
    (textboxId: string) => {
      const duplicatedId = handleDuplicateTextBoxWithUndo(
        textboxId,
        viewState.currentView,
        documentState.currentPage
      );

      if (duplicatedId) {
        // Select the newly duplicated textbox
        setSelectedElementId(duplicatedId);
        setSelectedElementType("textbox");
        setIsDrawerOpen(true);
        setAutoFocusTextBoxId(duplicatedId);

        // Update editor state to select the duplicated textbox
        setEditorState((prev) => ({
          ...prev,
          selectedFieldId: duplicatedId,
          multiSelection: {
            ...prev.multiSelection,
            selectedElements: [],
            selectionBounds: null,
          },
        }));
      }
    },
    [
      handleDuplicateTextBoxWithUndo,
      viewState.currentView,
      documentState.currentPage,
      setSelectedElementId,
      setSelectedElementType,
      setIsDrawerOpen,
      setAutoFocusTextBoxId,
      setEditorState,
    ]
  );

  // Helper function to get element by ID and type
  const getElementById = useCallback(
    (id: string, type: "textbox" | "shape" | "image") => {
      // Search in all views including final layout
      const originalTextBoxes = getCurrentTextBoxes("original");
      const originalShapes = getCurrentShapes("original");
      const originalImages = getCurrentImages("original");
      const translatedTextBoxes = getCurrentTextBoxes("translated");
      const translatedShapes = getCurrentShapes("translated");
      const translatedImages = getCurrentImages("translated");
      const finalLayoutTextBoxes = getCurrentTextBoxes("final-layout");
      const finalLayoutShapes = getCurrentShapes("final-layout");
      const finalLayoutImages = getCurrentImages("final-layout");

      switch (type) {
        case "textbox":
          return (
            originalTextBoxes.find((tb) => tb.id === id) ||
            translatedTextBoxes.find((tb) => tb.id === id) ||
            finalLayoutTextBoxes.find((tb) => tb.id === id) ||
            null
          );
        case "shape":
          return (
            originalShapes.find((s) => s.id === id) ||
            translatedShapes.find((s) => s.id === id) ||
            finalLayoutShapes.find((s) => s.id === id) ||
            null
          );
        case "image":
          return (
            originalImages.find((img) => img.id === id) ||
            translatedImages.find((img) => img.id === id) ||
            finalLayoutImages.find((img) => img.id === id) ||
            null
          );
        default:
          return null;
      }
    },
    [getCurrentTextBoxes, getCurrentShapes, getCurrentImages]
  );

  // Helper function to get elements that would be captured in the current selection preview
  const getElementsInSelectionPreview = useCallback(() => {
    if (
      !editorState.isSelectionMode ||
      !editorState.multiSelection.isDrawingSelection ||
      !editorState.multiSelection.selectionStart ||
      !editorState.multiSelection.selectionEnd
    ) {
      return new Set<string>();
    }

    const start = editorState.multiSelection.selectionStart;
    const end = editorState.multiSelection.selectionEnd;

    // Calculate selection rectangle
    const selectionRect = {
      x: Math.min(start.x, end.x),
      y: Math.min(start.y, end.y),
      width: Math.abs(end.x - start.x),
      height: Math.abs(end.y - start.y),
    };

    // Only process if selection is large enough
    if (selectionRect.width <= 5 || selectionRect.height <= 5) {
      return new Set<string>();
    }

    // Get elements from the target view only, but only on the current page
    const targetView = editorState.multiSelection.targetView;
    let textBoxes: TextField[] = [];
    let shapes: ShapeType[] = [];
    let images: ImageType[] = [];

    if (targetView === "original") {
      textBoxes = getCurrentTextBoxes("original").filter(
        (tb) => tb.page === documentState.currentPage
      );
      shapes = getCurrentShapes("original").filter(
        (s) => s.page === documentState.currentPage
      );
      images = getCurrentImages("original").filter(
        (img) => img.page === documentState.currentPage
      );
    } else if (targetView === "translated") {
      textBoxes = getCurrentTextBoxes("translated").filter(
        (tb) => tb.page === documentState.currentPage
      );
      shapes = getCurrentShapes("translated").filter(
        (s) => s.page === documentState.currentPage
      );
      images = getCurrentImages("translated").filter(
        (img) => img.page === documentState.currentPage
      );
    } else if (targetView === "final-layout") {
      textBoxes = getCurrentTextBoxes("final-layout").filter(
        (tb) => tb.page === documentState.currentPage
      );
      shapes = getCurrentShapes("final-layout").filter(
        (s) => s.page === documentState.currentPage
      );
      images = getCurrentImages("final-layout").filter(
        (img) => img.page === documentState.currentPage
      );
    }

    // Find elements in selection
    const selectedElements = findElementsInSelection(
      selectionRect,
      textBoxes,
      shapes,
      images
    );

    // Return a Set of element IDs for efficient lookup
    return new Set(selectedElements.map((el) => el.id));
  }, [
    editorState.isSelectionMode,
    editorState.multiSelection.isDrawingSelection,
    editorState.multiSelection.selectionStart,
    editorState.multiSelection.selectionEnd,
    getCurrentTextBoxes,
    getCurrentShapes,
    getCurrentImages,
    documentState.currentPage,
  ]);

  // Handle multi-selection move events
  const handleMultiSelectionMove = useCallback(
    (event: CustomEvent) => {
      const { deltaX, deltaY } = event.detail;

      // Move all selected elements
      moveSelectedElements(
        editorState.multiSelection.selectedElements,
        deltaX,
        deltaY,
        (id, updates) => updateTextBoxWithUndo(id, updates, true), // Mark as ongoing operation
        (id, updates) => updateShapeWithUndo(id, updates, true), // Mark as ongoing operation
        updateImage,
        getElementById,
        documentState.pageWidth,
        documentState.pageHeight
      );

      // Update original positions for next move
      setEditorState((prev) => {
        const updatedElements = prev.multiSelection.selectedElements.map(
          (el) => ({
            ...el,
            originalPosition: {
              x: el.originalPosition.x + deltaX,
              y: el.originalPosition.y + deltaY,
            },
          })
        );

        // Recalculate selection bounds after moving elements
        const newBounds = calculateSelectionBounds(
          updatedElements,
          getElementById
        );

        return {
          ...prev,
          multiSelection: {
            ...prev.multiSelection,
            selectedElements: updatedElements,
            selectionBounds: newBounds,
          },
        };
      });
    },
    [
      editorState.multiSelection.selectedElements,
      updateTextBoxWithUndo,
      updateShape,
      updateImage,
      getElementById,
    ]
  );

  const handleMultiSelectionMoveEnd = useCallback(() => {
    setEditorState((prev) => ({
      ...prev,
      multiSelection: {
        ...prev.multiSelection,
        isMovingSelection: false,
        moveStart: null,
      },
    }));
  }, []);

  // Multi-selection drag handlers (extracted to custom hook)
  const initialPositionsRef = useRef<Record<string, { x: number; y: number }>>(
    {}
  );

  const {
    handleMultiSelectDragStart,
    handleMultiSelectDrag,
    handleMultiSelectDragStop,
  } = useMultiSelectionHandlers({
    editorState,
    setEditorState,
    initialPositionsRef,
    documentState: {
      ...documentState,
      finalLayoutCurrentPage: documentState.finalLayoutCurrentPage,
    },
    viewState,
    getCurrentTextBoxes,
    getCurrentShapes,
    getCurrentImages,
    updateTextBoxWithUndo,
    updateShapeWithUndo,
    updateImage,
    updateImageWithUndo,
    getElementById,
    history,
  });

  // Refs
  const documentRef = useRef<HTMLDivElement>(null);
  const containerRef = useRef<HTMLDivElement>(null);
  const fileInputRef = useRef<HTMLInputElement>(null);
  const imageInputRef = useRef<HTMLInputElement>(null);
  const appendFileInputRef = useRef<HTMLInputElement>(null);

  // Helper function to clear only final-layout elements when in final-layout workflow step
  const clearFinalLayoutElementsOnly = useCallback(() => {
    // Only clear final-layout elements, preserve original and translated elements
    setElementCollections((prev) => ({
      ...prev,
      finalLayoutTextboxes: [],
      finalLayoutShapes: [],
      finalLayoutDeletionRectangles: [],
      finalLayoutImages: [],
    }));
  }, [setElementCollections]);

  // Function to capture snapshots and create final layout pages with interactive elements
  const createFinalLayoutWithSnapshots = useCallback(async () => {
    // Prevent multiple simultaneous operations
    if (isCapturingSnapshots) {
      console.warn("Snapshot capture already in progress, skipping...");
      return;
    }

    console.log("Starting createFinalLayoutWithSnapshots");
    console.log(
      "Initial cancellation status:",
      snapshotCancelRef.current.cancelled
    );
    console.log("Document state:", documentState);
    console.log("Element collections:", elementCollections);

    // Safety check: ensure we have a valid document
    if (documentState.numPages === 0) {
      console.error("No valid document loaded, cannot capture snapshots");
      toast.error("No document loaded. Please load a document first.");
      return;
    }

    try {
      // Reset cancellation flag at the very beginning
      snapshotCancelRef.current.cancelled = false;
      setIsCapturingSnapshots(true);
      setIsCancellingSnapshots(false);
      setSnapshotProgress({ current: 0, total: 0 });

      console.log(
        "Reset cancellation flag to:",
        snapshotCancelRef.current.cancelled
      );

      // Capture all page snapshots with cancellation support
      console.log("Starting snapshot capture...");
      const snapshots = await captureAllPageSnapshots({
        documentRef,
        documentState,
        pageState: {
          deletedPages: documentState.deletedPages,
        },
        setViewState,
        setDocumentState,
        setEditorState,
        editorState,
        progressCallback: (current, total) => {
          if (snapshotCancelRef.current.cancelled) {
            console.log("Progress callback detected cancellation");
            throw new Error("Snapshot capture cancelled");
          }
          setSnapshotProgress({ current, total });
        },
      });

      // Check if cancelled during capture
      if (snapshotCancelRef.current.cancelled || isCancellingSnapshots) {
        console.log("Snapshot capture was cancelled during capture phase");
        console.log("Cancelled flag:", snapshotCancelRef.current.cancelled);
        console.log("Is cancelling:", isCancellingSnapshots);
        return;
      }

      console.log("Captured snapshots:", snapshots.length, "snapshots");
      setCapturedSnapshots(snapshots);

      // Create final layout PDF with template page and snapshots
      console.log("Creating final layout PDF with template page...");
      const finalLayoutResult = await createFinalLayoutPdf(snapshots);

      // Check if cancelled after PDF creation
      if (snapshotCancelRef.current.cancelled || isCancellingSnapshots) {
        console.log("Operation cancelled after PDF creation");
        return;
      }

      console.log("Clearing existing final-layout elements only...");
      // Clear only final-layout elements, preserve original and translated elements
      clearFinalLayoutElementsOnly();

      // Clear editor state (and disable edit mode for final layout)
      setEditorState((prev) => ({
        ...prev,
        selectedFieldId: null,
        selectedShapeId: null,
        isEditMode: false, // Keep edit mode disabled for final layout
        isAddTextBoxMode: false,
        isTextSelectionMode: false,
        showDeletionRectangles: false,
        isImageUploadMode: false,
        selectedTextBoxes: { textBoxIds: [] },
        isDrawingSelection: false,
        selectionStart: null,
        selectionEnd: null,
        selectionRect: null,
        multiSelection: {
          selectedElements: [],
          selectionBounds: null,
          isDrawingSelection: false,
          selectionStart: null,
          selectionEnd: null,
          isMovingSelection: false,
          moveStart: null,
          targetView: null,
          dragOffsets: {},
          isDragging: false,
        },
        isSelectionMode: false,
      }));

      // Clear tool state
      setToolState((prev) => ({
        ...prev,
        shapeDrawingMode: null,
        selectedShapeType: "rectangle",
        isDrawingShape: false,
        shapeDrawStart: null,
        shapeDrawEnd: null,
        isDrawingInProgress: false,
        shapeDrawTargetView: null,
      }));

      // Clear erasure state
      setErasureState((prev) => ({
        ...prev,
        isErasureMode: false,
        isDrawingErasure: false,
        erasureDrawStart: null,
        erasureDrawEnd: null,
        erasureDrawTargetView: null,
      }));

      // Store the final layout PDF URL without loading it as the main document
      try {
        // Add a small delay to ensure previous operations are complete
        await new Promise((resolve) => setTimeout(resolve, 500));

        // Check for cancellation before loading
        if (snapshotCancelRef.current.cancelled || isCancellingSnapshots) {
          console.log("Operation cancelled before storing final layout URL");
          return;
        }

        // Create URL for the final layout file and store it
        // The createFinalLayoutPdf function already returns a properly managed URL
        const finalLayoutUrl = finalLayoutResult.url;
        const isSupabaseUrl = finalLayoutResult.isSupabaseUrl;

        console.log("Final layout URL created:", finalLayoutUrl);

        // Get the actual page count from the PDF without loading it as main document
        const finalLayoutPageCount = await getPdfPageCount(finalLayoutUrl);
        console.log("Final layout page count:", finalLayoutPageCount);

        // Update document state with final layout URL and correct page count
        setDocumentState((prev) => ({
          ...prev,
          finalLayoutUrl: finalLayoutUrl,
          finalLayoutCurrentPage: 1,
          finalLayoutNumPages: finalLayoutPageCount,
          finalLayoutDeletedPages: new Set<number>(),
          // Update metadata if uploaded to Supabase
          finalLayoutSupabaseFilePath: finalLayoutResult.filePath,
          finalLayoutIsSupabaseUrl: isSupabaseUrl,
        }));

        setViewState((prev) => ({ ...prev, activeSidebarTab: "pages" }));

        // Add another small delay before adding interactive elements
        await new Promise((resolve) => setTimeout(resolve, 200));

        // Check for cancellation again
        if (snapshotCancelRef.current.cancelled || isCancellingSnapshots) {
          console.log("Operation cancelled before adding interactive elements");
          return;
        }

        // Add interactive elements to the layout pages
        console.log("Adding interactive elements to layout...");
        await addInteractiveElementsToLayout(snapshots);
        console.log("Interactive elements added successfully");

        toast.success(
          "Created final layout with template page and interactive snapshots"
        );
        // Set view to final-layout and zoom to 100% after final layout creation
        setViewState((prev) => ({ ...prev, currentView: "final-layout" }));
        actions.updateScale(1.0);
      } catch (storeError) {
        console.error("Error storing final layout URL:", storeError);

        // Handle specific PDF.js worker errors
        if (storeError instanceof Error) {
          if (
            storeError.message.includes("sendWithPromise") ||
            storeError.message.includes("worker")
          ) {
            toast.error(
              "PDF worker error occurred. Please refresh the page and try again."
            );
          } else {
            toast.error(
              `Created layout but failed to store final layout URL: ${storeError.message}`
            );
          }
        } else {
          toast.error(
            "Created layout but failed to store final layout URL. Please try refreshing."
          );
        }
      }
    } catch (error) {
      console.error("Error creating final layout:", error);

      // Handle different types of errors
      if (!snapshotCancelRef.current.cancelled && !isCancellingSnapshots) {
        if (error instanceof Error) {
          if (error.message.includes("cancelled")) {
            toast.info("Snapshot capture cancelled");
          } else if (
            error.message.includes("sendWithPromise") ||
            error.message.includes("worker")
          ) {
            toast.error(
              "PDF worker error occurred. Please refresh the page and try again."
            );
          } else {
            toast.error(`Failed to create final layout: ${error.message}`);
          }
        } else {
          toast.error("Failed to create final layout due to an unknown error");
        }
      } else {
        toast.info("Snapshot capture cancelled");
      }
    } finally {
      setIsCapturingSnapshots(false);
      setIsCancellingSnapshots(false);
      setSnapshotProgress({ current: 0, total: 0 });
      snapshotCancelRef.current.cancelled = false;
    }
  }, [
    isCapturingSnapshots,
    isCancellingSnapshots,
    documentState,
    editorState,
    actions,
    setElementCollections,
    setLayerState,
    setEditorState,
    setToolState,
    setErasureState,
    setViewState,
    clearFinalLayoutElementsOnly,
  ]);

  // Helper function to calculate image dimensions that fit within quadrant while maintaining aspect ratio
  const calculateFittedImageDimensions = useCallback(
    (
      originalWidth: number,
      originalHeight: number,
      maxWidth: number,
      maxHeight: number
    ) => {
      // Calculate aspect ratios
      const imageAspectRatio = originalWidth / originalHeight;
      const quadrantAspectRatio = maxWidth / maxHeight;

      let fitWidth: number;
      let fitHeight: number;

      if (imageAspectRatio > quadrantAspectRatio) {
        // Image is wider relative to quadrant - fit by width
        fitWidth = maxWidth;
        fitHeight = maxWidth / imageAspectRatio;
      } else {
        // Image is taller relative to quadrant - fit by height
        fitHeight = maxHeight;
        fitWidth = maxHeight * imageAspectRatio;
      }

      return { width: fitWidth, height: fitHeight };
    },
    []
  );

  // Helper function to convert data URL to File object
  const dataUrlToFile = useCallback(
    (dataUrl: string, fileName: string): File => {
      const arr = dataUrl.split(",");
      const mime = arr[0].match(/:(.*?);/)?.[1] || "image/png";
      const bstr = atob(arr[1]);
      let n = bstr.length;
      const u8arr = new Uint8Array(n);
      while (n--) {
        u8arr[n] = bstr.charCodeAt(n);
      }
      return new File([u8arr], fileName, { type: mime });
    },
    []
  );

  // Helper function to add full-page image for birth certificates
  const addFullPageImage = useCallback(
    async (
      imageDataUrl: string,
      imageWidth: number,
      imageHeight: number,
      pageNumber: number,
      imagePrefix: string
    ) => {
      try {
        // Calculate dimensions to fit the full page while maintaining aspect ratio
        const pageWidth = 612; // Letter size in points
        const pageHeight = 792;
        const margin = 20; // Small margin around the image
        const maxWidth = pageWidth - margin * 2;
        const maxHeight = pageHeight - margin * 2;

        const fittedDimensions = calculateFittedImageDimensions(
          imageWidth,
          imageHeight,
          maxWidth,
          maxHeight
        );

        // Center the image on the page
        const offsetX = (pageWidth - fittedDimensions.width) / 2;
        const offsetY = (pageHeight - fittedDimensions.height) / 2;

        // Upload image to Supabase
        const fileName = `${imagePrefix}-${Date.now()}.png`;
        const file = dataUrlToFile(imageDataUrl, fileName);
        const uploadResult = await uploadFileWithFallback(file);

        // Add the image to the final layout
        handleAddImageWithUndo(
          uploadResult.url,
          offsetX,
          offsetY,
          fittedDimensions.width,
          fittedDimensions.height,
          pageNumber,
          "final-layout",
          {
            isSupabaseUrl: true,
            filePath: uploadResult.filePath,
            fileName: fileName,
            fileObjectId: uploadResult.fileObjectId,
          }
        );
      } catch (error) {
        console.error(
          `Error uploading full page image for page ${pageNumber}:`,
          error
        );
        toast.error(`Failed to upload image for page ${pageNumber}`);

        // Fallback to using data URL directly
        const pageWidth = 612;
        const pageHeight = 792;
        const margin = 20;
        const maxWidth = pageWidth - margin * 2;
        const maxHeight = pageHeight - margin * 2;

        const fittedDimensions = calculateFittedImageDimensions(
          imageWidth,
          imageHeight,
          maxWidth,
          maxHeight
        );

        const offsetX = (pageWidth - fittedDimensions.width) / 2;
        const offsetY = (pageHeight - fittedDimensions.height) / 2;

        handleAddImageWithUndo(
          imageDataUrl,
          offsetX,
          offsetY,
          fittedDimensions.width,
          fittedDimensions.height,
          pageNumber,
          "final-layout",
          undefined
        );
      }
    },
    [calculateFittedImageDimensions, dataUrlToFile, handleAddImageWithUndo]
  );

  // Helper function to add quadrant images for dynamic content
  const addQuadrantImages = useCallback(
    async (
      snapshot: SnapshotData,
      pageNumber: number,
      gridMargin: number,
      pageHeight: number,
      labelSpace: number,
      quadrantWidth: number,
      quadrantHeight: number,
      gridSpacing: number,
      position: "top" | "bottom"
    ) => {
      try {
        // Calculate fitted dimensions for both images
        const originalDimensions = calculateFittedImageDimensions(
          snapshot.originalWidth,
          snapshot.originalHeight,
          quadrantWidth,
          quadrantHeight
        );
        const translatedDimensions = calculateFittedImageDimensions(
          snapshot.translatedWidth,
          snapshot.translatedHeight,
          quadrantWidth,
          quadrantHeight
        );

        // Calculate centering offsets
        const originalOffsetX = (quadrantWidth - originalDimensions.width) / 2;
        const originalOffsetY =
          (quadrantHeight - originalDimensions.height) / 2;
        const translatedOffsetX =
          (quadrantWidth - translatedDimensions.width) / 2;
        const translatedOffsetY =
          (quadrantHeight - translatedDimensions.height) / 2;

        // Calculate Y positions based on row (top or bottom)
        const rowY =
          position === "top"
            ? pageHeight - labelSpace - quadrantHeight + originalOffsetY
            : pageHeight -
              labelSpace -
              quadrantHeight * 2 -
              gridSpacing +
              originalOffsetY;
        const translatedRowY =
          position === "top"
            ? pageHeight - labelSpace - quadrantHeight + translatedOffsetY
            : pageHeight -
              labelSpace -
              quadrantHeight * 2 -
              gridSpacing +
              translatedOffsetY;

        // Upload original image
        const originalFileName = `final-layout-original-page-${
          snapshot.pageNumber
        }-${position}-${Date.now()}.png`;
        const originalFile = dataUrlToFile(
          snapshot.originalImage,
          originalFileName
        );
        const originalUploadResult = await uploadFileWithFallback(originalFile);

        // Upload translated image
        const translatedFileName = `final-layout-translated-page-${
          snapshot.pageNumber
        }-${position}-${Date.now()}.png`;
        const translatedFile = dataUrlToFile(
          snapshot.translatedImage,
          translatedFileName
        );
        const translatedUploadResult = await uploadFileWithFallback(
          translatedFile
        );

        // Add original image (left side)
        handleAddImageWithUndo(
          originalUploadResult.url,
          gridMargin + originalOffsetX,
          rowY,
          originalDimensions.width,
          originalDimensions.height,
          pageNumber,
          "final-layout",
          {
            isSupabaseUrl: true,
            filePath: originalUploadResult.filePath,
            fileName: originalFileName,
            fileObjectId: originalUploadResult.fileObjectId,
          }
        );

        // Add translated image (right side)
        handleAddImageWithUndo(
          translatedUploadResult.url,
          gridMargin + quadrantWidth + gridSpacing + translatedOffsetX,
          translatedRowY,
          translatedDimensions.width,
          translatedDimensions.height,
          pageNumber,
          "final-layout",
          {
            isSupabaseUrl: true,
            filePath: translatedUploadResult.filePath,
            fileName: translatedFileName,
            fileObjectId: translatedUploadResult.fileObjectId,
          }
        );
      } catch (error) {
        console.error(
          `Error uploading quadrant images for snapshot ${snapshot.pageNumber}:`,
          error
        );
        toast.error(`Failed to upload images for page ${snapshot.pageNumber}`);

        // Fallback to using data URLs directly
        const originalDimensions = calculateFittedImageDimensions(
          snapshot.originalWidth,
          snapshot.originalHeight,
          quadrantWidth,
          quadrantHeight
        );
        const translatedDimensions = calculateFittedImageDimensions(
          snapshot.translatedWidth,
          snapshot.translatedHeight,
          quadrantWidth,
          quadrantHeight
        );

        const originalOffsetX = (quadrantWidth - originalDimensions.width) / 2;
        const originalOffsetY =
          (quadrantHeight - originalDimensions.height) / 2;
        const translatedOffsetX =
          (quadrantWidth - translatedDimensions.width) / 2;
        const translatedOffsetY =
          (quadrantHeight - translatedDimensions.height) / 2;

        const rowY =
          position === "top"
            ? pageHeight - labelSpace - quadrantHeight + originalOffsetY
            : pageHeight -
              labelSpace -
              quadrantHeight * 2 -
              gridSpacing +
              originalOffsetY;
        const translatedRowY =
          position === "top"
            ? pageHeight - labelSpace - quadrantHeight + translatedOffsetY
            : pageHeight -
              labelSpace -
              quadrantHeight * 2 -
              gridSpacing +
              translatedOffsetY;

        handleAddImageWithUndo(
          snapshot.originalImage,
          gridMargin + originalOffsetX,
          rowY,
          originalDimensions.width,
          originalDimensions.height,
          pageNumber,
          "final-layout",
          undefined
        );

        handleAddImageWithUndo(
          snapshot.translatedImage,
          gridMargin + quadrantWidth + gridSpacing + translatedOffsetX,
          translatedRowY,
          translatedDimensions.width,
          translatedDimensions.height,
          pageNumber,
          "final-layout",
          undefined
        );
      }
    },
    [calculateFittedImageDimensions, dataUrlToFile, handleAddImageWithUndo]
  );

  // Helper function to add grid lines for dynamic content layout
  const addGridLines = useCallback(
    (
      pageNumber: number,
      gridMargin: number,
      pageWidth: number,
      pageHeight: number,
      labelSpace: number,
      availableWidth: number,
      quadrantHeight: number,
      gridSpacing: number,
      hasSecondSnapshot: boolean
    ) => {
      // Add vertical dividing line between original and translated
      handleAddShapeWithUndo(
        "line",
        gridMargin + availableWidth / 2,
        gridMargin,
        2, // width
        pageHeight - labelSpace, // height
        pageNumber,
        "final-layout",
        undefined,
        gridMargin + availableWidth / 2, // x1
        gridMargin, // y1
        gridMargin + availableWidth / 2, // x2
        pageHeight - labelSpace // y2
      );

      // Add horizontal dividing line between top and bottom rows (if there's a second snapshot)
      if (hasSecondSnapshot) {
        handleAddShapeWithUndo(
          "line",
          gridMargin,
          pageHeight - labelSpace - quadrantHeight - gridSpacing / 2,
          availableWidth, // width
          2, // height
          pageNumber,
          "final-layout",
          undefined,
          gridMargin, // x1
          pageHeight - labelSpace - quadrantHeight - gridSpacing / 2, // y1
          gridMargin + availableWidth, // x2
          pageHeight - labelSpace - quadrantHeight - gridSpacing / 2 // y2
        );
      }
    },
    [handleAddShapeWithUndo]
  );

  // Function to add interactive elements (images and lines) to the final layout
  const addInteractiveElementsToLayout = useCallback(
    async (snapshots: SnapshotData[]) => {
      console.log(
        "Adding interactive elements, total snapshots:",
        snapshots.length
      );

      // Separate snapshots by page type (matching the PDF creation logic)
      const birthCertSnapshots = snapshots.filter(
        (s) => s.pageType === "birth_cert"
      );
      const dynamicContentSnapshots = snapshots.filter(
        (s) => s.pageType !== "birth_cert"
      );

      // Sort both arrays by page number
      birthCertSnapshots.sort((a, b) => a.pageNumber - b.pageNumber);
      dynamicContentSnapshots.sort((a, b) => a.pageNumber - b.pageNumber);

      console.log(
        `Processing ${birthCertSnapshots.length} birth cert snapshots and ${dynamicContentSnapshots.length} dynamic content snapshots`
      );

      let currentPdfPageNumber = 2; // Start after template page (page 1)

      // 1. Process birth certificate pages (2 PDF pages per birth cert: original + translated)
      for (const snapshot of birthCertSnapshots) {
        console.log(
          `Adding birth cert elements for original page ${snapshot.pageNumber} -> PDF page ${currentPdfPageNumber}`
        );

        // Add full-page original image
        await addFullPageImage(
          snapshot.originalImage,
          snapshot.originalWidth,
          snapshot.originalHeight,
          currentPdfPageNumber,
          `birth-cert-original-${snapshot.pageNumber}`
        );
        currentPdfPageNumber++;

        console.log(
          `Adding birth cert elements for translated page ${snapshot.pageNumber} -> PDF page ${currentPdfPageNumber}`
        );

        // Add full-page translated image
        await addFullPageImage(
          snapshot.translatedImage,
          snapshot.translatedWidth,
          snapshot.translatedHeight,
          currentPdfPageNumber,
          `birth-cert-translated-${snapshot.pageNumber}`
        );
        currentPdfPageNumber++;
      }

      // 2. Process dynamic content pages (2x2 grid layout)
      if (dynamicContentSnapshots.length > 0) {
        console.log(
          `Starting dynamic content layout from PDF page ${currentPdfPageNumber}`
        );

        const dynamicPagesNeeded = Math.ceil(
          dynamicContentSnapshots.length / 2
        );

        for (
          let pdfPageIndex = 0;
          pdfPageIndex < dynamicPagesNeeded;
          pdfPageIndex++
        ) {
          const pageNumber = currentPdfPageNumber + pdfPageIndex;
          const snapshot1 = dynamicContentSnapshots[pdfPageIndex * 2];
          const snapshot2 = dynamicContentSnapshots[pdfPageIndex * 2 + 1];

          console.log(
            `Adding dynamic content elements to PDF page ${pageNumber}`
          );

          // Calculate layout dimensions (matching the PDF creation logic)
          const pageWidth = 612; // Letter size in points
          const pageHeight = 792;
          const gridMargin = 10;
          const gridSpacing = 8;
          const labelSpace = 15;
          const availableWidth = pageWidth - gridMargin * 2;
          const availableHeight = pageHeight - gridMargin * 2 - labelSpace;
          const quadrantWidth = (availableWidth - gridSpacing) / 2; // ~292px
          const quadrantHeight = (availableHeight - gridSpacing) / 2; // ~379.5px

          // Add first snapshot's images (top row)
          if (snapshot1) {
            await addQuadrantImages(
              snapshot1,
              pageNumber,
              gridMargin,
              pageHeight,
              labelSpace,
              quadrantWidth,
              quadrantHeight,
              gridSpacing,
              "top" // Position: top row
            );
          }

          // Add second snapshot's images (bottom row)
          if (snapshot2) {
            await addQuadrantImages(
              snapshot2,
              pageNumber,
              gridMargin,
              pageHeight,
              labelSpace,
              quadrantWidth,
              quadrantHeight,
              gridSpacing,
              "bottom" // Position: bottom row
            );
          }

          // Add dividing lines
          addGridLines(
            pageNumber,
            gridMargin,
            pageWidth,
            pageHeight,
            labelSpace,
            availableWidth,
            quadrantHeight,
            gridSpacing,
            !!snapshot2
          );
        }
      }

      console.log("Interactive elements layout completed");
    },
    [
      handleAddImageWithUndo,
      handleAddShapeWithUndo,
      calculateFittedImageDimensions,
      dataUrlToFile,
    ]
  );

  // Workflow step change handler
  const handleWorkflowStepChange = useCallback(
    (step: WorkflowStep, previousStep?: WorkflowStep) => {
      // Only intercept when switching to 'layout' from a different step
      const prevStep = previousStep || viewState.currentWorkflowStep;
      if (step === "layout" && prevStep !== "layout") {
        // Check untranslated texts
        const untranslated = elementCollections.untranslatedTexts || [];
        const needsCheck = untranslated.filter(
          (t) =>
            (t.status === "isEmpty" || t.status === "needsChecking") &&
            !t.isCustomTextbox
        );
        if (needsCheck.length > 0) {
          // Prepare list for modal
          setUntranslatedCheckList(
            needsCheck.map((t) => ({
              id: t.id,
              page: t.page,
              status: t.status,
              originalText: t.originalText,
            }))
          );
          setShowUntranslatedCheckModal(true);
          setPendingWorkflowStep(step);
          return; // Block workflow change for now
        }
      }
      // Get the previous step from current state if not provided
      const prev = previousStep || viewState.currentWorkflowStep;

      // Handle leaving final-layout step - set view to split when going to translate or layout
      if (
        prev === "final-layout" &&
        (step === "translate" || step === "layout")
      ) {
        console.log(
          `Leaving final-layout step, setting view to split for ${step} step`
        );
        setViewState((prevState) => {
          console.log(
            `Final-layout leaving: Changing view from ${prevState.currentView} to split`
          );
          return {
            ...prevState,
            currentView: "split",
          };
        });
        // Hide final layout settings when leaving final layout step
        console.log(
          "Leaving final-layout step, setting showFinalLayoutSettings to false"
        );
        setShowFinalLayoutSettings(false);
      }

      // Handle entering translate step
      if (step === "translate" && prev !== "translate") {
        console.log(
          "Entering translate step, disabling edit mode and setting view to split"
        );

        // Disable edit mode for translate step
        setEditorState((prev) => ({
          ...prev,
          isEditMode: false,
        }));

        // Set view to split for translate step
        setViewState((prevState) => ({
          ...prevState,
          currentView: "split",
        }));
      }

      // Handle entering layout step
      if (step === "layout" && prev !== "layout") {
        console.log(
          `Entering layout step from ${prev} step, current view: ${viewState.currentView}`
        );

        // Enable edit mode for layout step
        setEditorState((prev) => ({
          ...prev,
          isEditMode: true,
        }));

        // Set initial view to split for layout step (but allow changing it)
        // Only set to split if coming from a different step, not when already in layout
        if (prev !== "layout") {
          setViewState((prevState) => {
            console.log(
              `Setting initial view to split for layout step (was ${prevState.currentView})`
            );
            return {
              ...prevState,
              currentView: "split",
            };
          });
        }

        console.log("Layout step: Initialized");
      }

      // Handle entering final-layout step
      if (step === "final-layout" && prev !== "final-layout") {
        // Disable edit mode for final layout to prevent editing
        setEditorState((prev) => ({
          ...prev,
          isEditMode: false,
        }));

        // Set view to final-layout and zoom to 100%
        setViewState((prev) => ({
          ...prev,
          currentView: "final-layout",
        }));

        actions.updateScale(1.0);
        // Reset cancellation state to ensure clean entry
        console.log("Entering final-layout, resetting cancellation state");
        snapshotCancelRef.current.cancelled = false;
        setIsCancellingSnapshots(false);

        // Show final layout settings when entering final layout step
        console.log(
          "Entering final-layout step, setting showFinalLayoutSettings to true"
        );
        setShowFinalLayoutSettings(true);

        // Check if final layout elements exist
        const hasFinalLayoutElements =
          elementCollections.finalLayoutTextboxes.length > 0 ||
          elementCollections.finalLayoutShapes.length > 0 ||
          elementCollections.finalLayoutImages.length > 0 ||
          elementCollections.finalLayoutDeletionRectangles.length > 0;

        if (!hasFinalLayoutElements && !isCapturingSnapshots) {
          // Only capture snapshots if no final layout elements exist and not already capturing
          console.log(
            "No final layout elements found, capturing fresh snapshots for final layout"
          );
          createFinalLayoutWithSnapshots();
        } else if (hasFinalLayoutElements) {
          console.log(
            "Final layout elements already exist, skipping snapshot capture"
          );
        } else {
          console.log("Snapshot capture already in progress, skipping");
        }
      }

      // Update workflow step first
      setViewState((prev) => ({
        ...prev,
        currentWorkflowStep: step,
      }));

      // Layout step allows free view switching, so don't enforce split view
    },
    [
      viewState.currentWorkflowStep,
      isCapturingSnapshots,
      capturedSnapshots,
      createFinalLayoutWithSnapshots,
      elementCollections.untranslatedTexts,
      elementCollections.finalLayoutTextboxes,
      elementCollections.finalLayoutShapes,
      elementCollections.finalLayoutImages,
      elementCollections.finalLayoutDeletionRectangles,
      actions,
      setEditorState,
      setViewState,
    ]
  );

<<<<<<< HEAD
  // Layout step no longer forces split view - users can switch freely between views
=======
  // Ensure view is always split when in layout step
  useEffect(() => {
    if (
      viewState.currentWorkflowStep === "layout" &&
      viewState.currentView !== "split"
    ) {
      console.log(
        `Layout step detected but view is ${viewState.currentView}, forcing to split`
      );
      setViewState((prevState) => ({
        ...prevState,
        currentView: "split",
      }));
    }
  }, [viewState.currentWorkflowStep, setViewState]);
>>>>>>> 333c0f41

  // Text span handling hook
  const { isZooming: isTextSpanZooming } = useTextSpanHandling({
    isAddTextBoxMode: editorState.isAddTextBoxMode,
    scale: documentState.scale,
    currentPage: documentState.currentPage,
    pdfBackgroundColor: documentState.pdfBackgroundColor,
    erasureSettings: erasureState.erasureSettings,
    createDeletionRectangleForSpan: (span: HTMLElement) => {
      const pdfPageEl = documentRef.current?.querySelector(
        ".react-pdf__Page"
      ) as HTMLElement;
      return createDeletionRectangleForSpan(
        span,
        pdfPageEl,
        documentState.currentPage,
        viewState.currentView,
        documentState.scale,
        documentState.pageWidth,
        (x, y, width, height, page, view, background, opacity) => {
          const result = handleAddDeletionRectangleWithUndo(
            x,
            y,
            width,
            height,
            page,
            view,
            background || "",
            opacity || 1.0
          );
          return result || "";
        },
        documentState.pdfBackgroundColor,
        erasureState.erasureSettings.opacity,
        getTranslatedTemplateScaleFactor
      );
    },
    createTextFieldFromSpan: (span: HTMLElement) => {
      const pdfPageEl = documentRef.current?.querySelector(
        ".react-pdf__Page"
      ) as HTMLElement;
      return createTextFieldFromSpanUtil(
        span,
        pdfPageEl,
        documentState.currentPage,
        viewState.currentView,
        documentState.scale,
        documentState.pageWidth,
        (x, y, page, view, targetView, initialProperties) => {
          const result = handleAddTextBoxWithUndo(
            x,
            y,
            page,
            view,
            targetView,
            initialProperties
          );
          return result || "";
        },
        (x, y, width, height, page, view, background, opacity) => {
          const result = handleAddDeletionRectangleWithUndo(
            x,
            y,
            width,
            height,
            page,
            view,
            background || "",
            opacity || 1.0
          );
          return result || "";
        },
        documentState.pdfBackgroundColor,
        erasureState.erasureSettings.opacity,
        getTranslatedTemplateScaleFactor
      );
    },
    addDeletionRectangle: (x, y, width, height, page, background, opacity) => {
      const result = handleAddDeletionRectangleWithUndo(
        x,
        y,
        width,
        height,
        page,
        viewState.currentView,
        background || "",
        opacity || 1.0
      );
      return result || "";
    },
    updateTextBox: (id: string, updates: any) => {
      updateTextBoxWithUndo(id, updates, false); // Don't mark as ongoing operation for text span updates
    },
    setAutoFocusTextBoxId,
  });

  // Zoom functionality (optimized)
  useZoomHandlers({
    viewState,
    setViewState,
    documentState,
    actions,
    containerRef,
    documentRef,
  });

  // Format handlers (extracted to custom hook)
  const { calculateTextboxDimensionsForFontChange, handleFormatChange } =
    useFormatHandlers({
      editorState,
      selectedElementId,
      selectedElementType,
      currentFormat,
      setCurrentFormat,
      viewState,
      getCurrentTextBoxes,
      getCurrentImages,
      updateTextBoxWithUndo,
      updateShapeWithUndo,
      updateImage,
    });

  // Effect to handle element selection and ElementFormatDrawer updates
  useEffect(() => {
    // Use setTimeout to ensure state updates happen after render
    const timeoutId = setTimeout(() => {
      // Close drawer if not in edit mode, unless we're in final-layout workflow step
      if (
        !editorState.isEditMode &&
        viewState.currentWorkflowStep !== "final-layout"
      ) {
        setIsDrawerOpen(false);
        setSelectedElementId(null);
        setCurrentFormat(null);
        return;
      }

      const { selectedElements } = editorState.multiSelection;

      // Handle multi-selection format drawer
      if (selectedElements.length > 1) {
        const elementTypes = new Set(selectedElements.map((el) => el.type));

        // Only show format drawer if all elements are the same type
        if (elementTypes.size === 1) {
          const elementType = Array.from(elementTypes)[0];

          if (elementType === "textbox") {
            // For textboxes, create a composite format from all selected textboxes
            const allTextBoxes = [
              ...elementCollections.originalTextBoxes,
              ...elementCollections.translatedTextBoxes,
              ...elementCollections.finalLayoutTextboxes, // Add final layout textboxes
            ];

            const selectedTextBoxes = selectedElements
              .map((el) => allTextBoxes.find((tb) => tb.id === el.id))
              .filter((tb): tb is TextField => tb !== undefined);

            if (selectedTextBoxes.length > 0) {
              // Check which properties are consistent across all selected textboxes
              const firstTextBox = selectedTextBoxes[0];
              const consistentProperties: Record<string, boolean> = {};

              // Check font size consistency
              const fontSizes = selectedTextBoxes.map(
                (tb) => tb.fontSize || 12
              );
              consistentProperties.fontSize = fontSizes.every(
                (size) => size === fontSizes[0]
              );

              // Check font family consistency
              const fontFamilies = selectedTextBoxes.map(
                (tb) => tb.fontFamily || "Arial"
              );
              consistentProperties.fontFamily = fontFamilies.every(
                (font) => font === fontFamilies[0]
              );

              // Check color consistency
              const colors = selectedTextBoxes.map(
                (tb) => tb.color || "#000000"
              );
              consistentProperties.color = colors.every(
                (color) => color === colors[0]
              );

              // Check bold consistency
              const boldValues = selectedTextBoxes.map(
                (tb) => tb.bold || false
              );
              consistentProperties.bold = boldValues.every(
                (bold) => bold === boldValues[0]
              );

              // Check italic consistency
              const italicValues = selectedTextBoxes.map(
                (tb) => tb.italic || false
              );
              consistentProperties.italic = italicValues.every(
                (italic) => italic === italicValues[0]
              );

              // Check underline consistency
              const underlineValues = selectedTextBoxes.map(
                (tb) => tb.underline || false
              );
              consistentProperties.underline = underlineValues.every(
                (underline) => underline === underlineValues[0]
              );

              // Check text alignment consistency
              const textAligns = selectedTextBoxes.map(
                (tb) => tb.textAlign || "left"
              );
              consistentProperties.textAlign = textAligns.every(
                (align) => align === textAligns[0]
              );

              // Check border color consistency
              const borderColors = selectedTextBoxes.map(
                (tb) => tb.borderColor || "#000000"
              );
              consistentProperties.borderColor = borderColors.every(
                (color) => color === borderColors[0]
              );

              // Check border width consistency
              const borderWidths = selectedTextBoxes.map(
                (tb) => tb.borderWidth || 0
              );
              consistentProperties.borderWidth = borderWidths.every(
                (width) => width === borderWidths[0]
              );

              // Check line height consistency
              const lineHeights = selectedTextBoxes.map(
                (tb) => tb.lineHeight || 1.2
              );
              consistentProperties.lineHeight = lineHeights.every(
                (height) => height === lineHeights[0]
              );

              // Check letter spacing consistency
              const letterSpacings = selectedTextBoxes.map(
                (tb) => tb.letterSpacing || 0
              );
              consistentProperties.letterSpacing = letterSpacings.every(
                (spacing) => spacing === letterSpacings[0]
              );

              // Check border radius consistency
              const borderRadii = selectedTextBoxes.map(
                (tb) => tb.borderRadius || 0
              );
              consistentProperties.borderRadius = borderRadii.every(
                (radius) => radius === borderRadii[0]
              );

              // Check individual corner radius consistency
              const borderTopLeftRadii = selectedTextBoxes.map(
                (tb) => tb.borderTopLeftRadius || 0
              );
              consistentProperties.borderTopLeftRadius =
                borderTopLeftRadii.every(
                  (radius) => radius === borderTopLeftRadii[0]
                );

              const borderTopRightRadii = selectedTextBoxes.map(
                (tb) => tb.borderTopRightRadius || 0
              );
              consistentProperties.borderTopRightRadius =
                borderTopRightRadii.every(
                  (radius) => radius === borderTopRightRadii[0]
                );

              const borderBottomLeftRadii = selectedTextBoxes.map(
                (tb) => tb.borderBottomLeftRadius || 0
              );
              consistentProperties.borderBottomLeftRadius =
                borderBottomLeftRadii.every(
                  (radius) => radius === borderBottomLeftRadii[0]
                );

              const borderBottomRightRadii = selectedTextBoxes.map(
                (tb) => tb.borderBottomRightRadius || 0
              );
              consistentProperties.borderBottomRightRadius =
                borderBottomRightRadii.every(
                  (radius) => radius === borderBottomRightRadii[0]
                );

              // Create a composite format that represents common properties
              const compositeFormat = {
                ...firstTextBox,
                isMultiSelection: true,
                selectedCount: selectedTextBoxes.length,
                consistentProperties,
              } as TextField & {
                isMultiSelection: boolean;
                selectedCount: number;
                consistentProperties: Record<string, boolean>;
              };

              setCurrentFormat(compositeFormat);
              setSelectedElementType("textbox");
              setSelectedElementId(null); // Clear single selection
              setIsDrawerOpen(true);
              return;
            }
          } else if (elementType === "shape") {
            // For shapes, create a composite format from all selected shapes
            const allShapes = [
              ...elementCollections.originalShapes,
              ...elementCollections.translatedShapes,
              ...elementCollections.finalLayoutShapes, // Add final layout shapes
            ];

            const selectedShapes = selectedElements
              .map((el) => allShapes.find((shape) => shape.id === el.id))
              .filter(Boolean);

            if (selectedShapes.length > 0) {
              // Create a composite format that represents common properties
              const compositeFormat = {
                ...selectedShapes[0],
                isMultiSelection: true,
                selectedCount: selectedShapes.length,
              } as ShapeType & {
                isMultiSelection: boolean;
                selectedCount: number;
              };

              setCurrentFormat(compositeFormat);
              setSelectedElementType("shape");
              setSelectedElementId(null); // Clear single selection
              setIsDrawerOpen(true);
              return;
            }
          }
        } else {
          // Mixed element types - close drawer
          setIsDrawerOpen(false);
          setSelectedElementType(null);
          setCurrentFormat(null);
          return;
        }
      }

      // Handle single element selection if we don't have multi-selection
      if (
        selectedElementId &&
        selectedElementType &&
        selectedElements.length === 0
      ) {
        if (selectedElementType === "textbox") {
          // Find the selected text box from all text boxes (including final layout)
          const allTextBoxes = [
            ...elementCollections.originalTextBoxes,
            ...elementCollections.translatedTextBoxes,
            ...elementCollections.finalLayoutTextboxes, // Add final layout textboxes
          ];

          const selectedTextBox = allTextBoxes.find(
            (box) => box.id === selectedElementId
          );

          if (selectedTextBox) {
            // Ensure all required properties exist with safe defaults
            const safeTextBox = {
              id: selectedTextBox.id || "",
              x: selectedTextBox.x || 0,
              y: selectedTextBox.y || 0,
              width: selectedTextBox.width || 100,
              height: selectedTextBox.height || 20,
              value: selectedTextBox.value || "", // Ensure value is never undefined
              fontSize: selectedTextBox.fontSize || 12,
              fontFamily: selectedTextBox.fontFamily || "Arial",
              page: selectedTextBox.page || 1,
              rotation: selectedTextBox.rotation || 0,
              // Text formatting properties
              bold: selectedTextBox.bold || false,
              italic: selectedTextBox.italic || false,
              underline: selectedTextBox.underline || false,
              color: selectedTextBox.color || "#000000",
              textAlign: selectedTextBox.textAlign || "left",
              listType: selectedTextBox.listType || "none",
              // Spacing and layout
              lineHeight: selectedTextBox.lineHeight || 1.2,
              letterSpacing: selectedTextBox.letterSpacing || 0,
              // Border and background
              borderColor: selectedTextBox.borderColor || "#000000",
              borderWidth: selectedTextBox.borderWidth || 0,
              backgroundColor: selectedTextBox.backgroundColor || "transparent",
              borderRadius: selectedTextBox.borderRadius || 0,
              borderTopLeftRadius: selectedTextBox.borderTopLeftRadius || 0,
              borderTopRightRadius: selectedTextBox.borderTopRightRadius || 0,
              borderBottomLeftRadius:
                selectedTextBox.borderBottomLeftRadius || 0,
              borderBottomRightRadius:
                selectedTextBox.borderBottomRightRadius || 0,
              // Padding
              paddingTop: selectedTextBox.paddingTop || 0,
              paddingRight: selectedTextBox.paddingRight || 0,
              paddingBottom: selectedTextBox.paddingBottom || 0,
              paddingLeft: selectedTextBox.paddingLeft || 0,
              // Opacity fields
              textOpacity:
                selectedTextBox.textOpacity !== undefined
                  ? selectedTextBox.textOpacity
                  : 1,
              backgroundOpacity:
                selectedTextBox.backgroundOpacity !== undefined
                  ? selectedTextBox.backgroundOpacity
                  : 1,
              // State
              isEditing: selectedTextBox.isEditing || false,
            };

            // Update the format drawer state
            setCurrentFormat(safeTextBox);
            setIsDrawerOpen(true);
          }
        } else if (selectedElementType === "shape") {
          const allShapes = [
            ...elementCollections.originalShapes,
            ...elementCollections.translatedShapes,
            ...elementCollections.finalLayoutShapes, // Add final layout shapes
          ];
          const selectedShape = allShapes.find(
            (shape) => shape.id === selectedElementId
          );

          if (selectedShape) {
            const shapeFormat = {
              id: selectedShape.id,
              type: selectedShape.type,
              x: selectedShape.x,
              y: selectedShape.y,
              width: selectedShape.width,
              height: selectedShape.height,
              page: selectedShape.page,
              fillColor: selectedShape.fillColor || "#ffffff",
              fillOpacity: selectedShape.fillOpacity || 0.5,
              borderColor: selectedShape.borderColor || "#000000",
              borderWidth: selectedShape.borderWidth || 1,
              rotation: selectedShape.rotation || 0,
              borderRadius: selectedShape.borderRadius || 0,
            };

            setCurrentFormat(shapeFormat);
            setIsDrawerOpen(true);
          }
        } else if (selectedElementType === "image") {
          const allImages = [
            ...elementCollections.originalImages,
            ...elementCollections.translatedImages,
            ...elementCollections.finalLayoutImages, // Add final layout images
          ];
          const selectedImage = allImages.find(
            (image) => image.id === selectedElementId
          );

          if (selectedImage) {
            setCurrentFormat(selectedImage);
            setIsDrawerOpen(true);
          }
        }
      } else {
        // Close drawer when no element is selected AND no multi-selection
        if (selectedElements.length === 0) {
          setIsDrawerOpen(false);
          setSelectedElementId(null);
          setCurrentFormat(null);
        }
      }
    }, 0);

    return () => clearTimeout(timeoutId);
  }, [
    selectedElementId,
    selectedElementType,
    editorState.multiSelection.selectedElements,
    editorState.isEditMode,
    viewState.currentView,
    elementCollections,
    setIsDrawerOpen,
    setSelectedElementId,
    setCurrentFormat,
  ]);

  // Set the format change handler when it changes
  useEffect(() => {
    if (typeof handleFormatChange === "function") {
      setOnFormatChange(handleFormatChange);
    } else {
      console.error(
        "handleFormatChange is not a function:",
        handleFormatChange
      );
    }
  }, [handleFormatChange, setOnFormatChange]);

  // Preload html2canvas to avoid dynamic import issues
  useEffect(() => {
    preloadHtml2Canvas();
  }, []);

  // Cleanup snapshot capture on unmount to prevent worker issues
  useEffect(() => {
    return () => {
      // Only cancel if we're actually capturing when component unmounts
      if (isCapturingSnapshotsRef.current) {
        snapshotCancelRef.current.cancelled = true;
      }
    };
  }, []); // Empty dependency array to only run on actual mount/unmount

  // Track changes for unsaved changes highlighting
  useEffect(() => {
    // Mark as having unsaved changes when important states change
    setHasUnsavedChanges(true);
  }, [
    elementCollections,
    documentState.currentPage,
    documentState.scale,
    viewState.currentView,
    viewState.currentWorkflowStep,
    editorState,
    sourceLanguage,
    desiredLanguage,
  ]);

  // Reset unsaved changes after successful save
  const markAsSaved = useCallback(() => {
    setHasUnsavedChanges(false);
  }, []);

  // Editor-specific functions for shared projects (defined early to avoid initialization order issues)
  const isEditorMode = useCallback(() => {
    if (typeof window === "undefined") return false;
    return localStorage.getItem("pdf-editor-shared-mode") === "true" && 
           localStorage.getItem("pdf-editor-shared-permissions") === "editor";
  }, []);

  // Memoized values
  const currentPageTextBoxes = useMemo(
    () =>
      getCurrentTextBoxes(viewState.currentView).filter(
        (box) => box.page === documentState.currentPage
      ),
    [getCurrentTextBoxes, viewState.currentView, documentState.currentPage]
  );

  const currentPageShapes = useMemo(
    () =>
      getCurrentShapes(viewState.currentView).filter(
        (shape) => shape.page === documentState.currentPage
      ),
    [getCurrentShapes, viewState.currentView, documentState.currentPage]
  );

  const currentPageImages = useMemo(
    () =>
      getCurrentImages(viewState.currentView).filter(
        (image) => image.page === documentState.currentPage
      ),
    [getCurrentImages, viewState.currentView, documentState.currentPage]
  );

  const currentPageDeletionRectangles = useMemo(
    () =>
      getCurrentDeletionRectangles(viewState.currentView).filter(
        (rect) => rect.page === documentState.currentPage
      ),
    [
      getCurrentDeletionRectangles,
      viewState.currentView,
      documentState.currentPage,
    ]
  );

  const currentPageSortedElements = useMemo(
    () => getSortedElements(viewState.currentView, documentState.currentPage),
    [getSortedElements, viewState.currentView, documentState.currentPage]
  );

  // Debug: Log selection state
  useEffect(() => {}, [
    editorState.isSelectionMode,
    editorState.multiSelection,
  ]);

  // Tool and element selection handlers (extracted to custom hook)
  const {
    handleToolChange,
    handleTextBoxSelect,
    handleShapeSelect,
    handleImageSelect,
  } = useToolHandlers({
    setEditorState,
    setToolState,
    setErasureState,
    setSelectedElementId,
    setSelectedElementType,
    setCurrentFormat,
    setIsDrawerOpen,
    clearSelectionState,
  });

  // Shape drawing handlers (extracted to custom hook)
  const {
    handleShapeDrawStart,
    handleShapeDrawMove,
    handleShapeDrawEnd,
    cleanup: cleanupShapeDrawing,
  } = useShapeDrawingHandlers({
    toolState,
    setToolState,
    setEditorState,
    setErasureState,
    documentState,
    viewState,
    documentRef,
    handleAddShapeWithUndo,
    getTranslatedTemplateScaleFactor,
  });

  // Document mouse handlers for text selection and erasure
  const {
    handleDocumentMouseDown,
    handleDocumentMouseMove,
    handleDocumentMouseUp,
  } = useDocumentMouseHandlers({
    editorState,
    setEditorState,
    erasureState,
    setErasureState,
    selectionState,
    setSelectionState,
    documentState,
    viewState,
    documentRef,
    currentPageTextBoxes,
    handleAddDeletionRectangleWithUndo,
    getTranslatedTemplateScaleFactor,
  });

  // Cleanup shape drawing on unmount
  useEffect(() => {
    return () => {
      cleanupShapeDrawing();
    };
  }, [cleanupShapeDrawing]);

  // Delete selected elements - defined before useKeyboardHandlers to avoid initialization error
  const handleDeleteSelection = useCallback(() => {
    const { selectedElements } = editorState.multiSelection;

    if (selectedElements.length > 0) {
      console.log(
        "[PDFEditorContent] Deleting",
        selectedElements.length,
        "selected elements"
      );
      // Use the multi-delete handler for atomic undo/redo
      handleMultiDeleteWithUndo();
    }

    // Clear selection
    setEditorState((prev) => ({
      ...prev,
      multiSelection: {
        ...prev.multiSelection,
        selectedElements: [],
        selectionBounds: null,
      },
    }));

    // Also clear single element selection state
    setSelectedElementId(null);
    setSelectedElementType(null);
    setCurrentFormat(null);
    setIsDrawerOpen(false);
  }, [
    editorState.multiSelection.selectedElements,
    handleMultiDeleteWithUndo,
    setSelectedElementId,
    setSelectedElementType,
    setCurrentFormat,
    setIsDrawerOpen,
  ]);

  // Keyboard handlers for shortcuts, undo/redo, and multi-selection
  useKeyboardHandlers({
    editorState,
    setEditorState,
    viewState,
    setViewState,
    documentState,
    actions,
    erasureState,
    currentPageTextBoxes,
    handleAddDeletionRectangleWithUndo,
    handleDeleteTextBoxWithUndo,
    handleDeleteShapeWithUndo,
    handleDeleteImageWithUndo,
    handleDeleteSelection,
    history,
    handleMultiSelectionMove,
    handleMultiSelectionMoveEnd,
    elementCollections,
  });

  // Erasure drawing handlers
  const handleErasureDrawMove = useCallback(
    (e: React.MouseEvent) => {
      if (!erasureState.isDrawingErasure || !erasureState.erasureDrawStart)
        return;

      const rect = documentRef.current?.getBoundingClientRect();
      if (!rect) return;

      // Convert screen coordinates to document coordinates
      const { x, y } = screenToDocumentCoordinates(
        e.clientX,
        e.clientY,
        rect,
        documentState.scale,
        erasureState.erasureDrawTargetView,
        viewState.currentView,
        documentState.pageWidth,
        erasureState.erasureDrawTargetView === "translated"
          ? getTranslatedTemplateScaleFactor(documentState.currentPage)
          : undefined,
        documentState.pdfRenderScale
      );

      setErasureState((prev) => ({
        ...prev,
        erasureDrawEnd: { x, y },
      }));
    },
    [
      erasureState.isDrawingErasure,
      erasureState.erasureDrawStart,
      erasureState.erasureDrawTargetView,
      documentState.scale,
      documentState.pageWidth,
      viewState.currentView,
    ]
  );

  const handleErasureDrawEnd = useCallback(() => {
    // Always reset the drawing state, regardless of conditions
    const wasDrawing = erasureState.isDrawingErasure;
    const hadStart = erasureState.erasureDrawStart;
    const hadEnd = erasureState.erasureDrawEnd;
    const targetView = erasureState.erasureDrawTargetView;

    // Reset state immediately to prevent any lingering preview
    setErasureState((prev) => ({
      ...prev,
      erasureDrawStart: null,
      erasureDrawEnd: null,
      erasureDrawTargetView: null,
      isDrawingErasure: false,
    }));

    // Only process if we were actually drawing
    if (!wasDrawing || !hadStart || !hadEnd) {
      return;
    }

    const width = Math.abs(hadEnd.x - hadStart.x);
    const height = Math.abs(hadEnd.y - hadStart.y);

    if (width > 5 && height > 5) {
      const x = Math.min(hadStart.x, hadEnd.x);
      const y = Math.min(hadStart.y, hadEnd.y);

      // Create deletion rectangle with PDF background color and erasure opacity
      const deletionRect: DeletionRectangle = {
        id: crypto.randomUUID(),
        x,
        y,
        width,
        height,
        page: documentState.currentPage,
        background: documentState.pdfBackgroundColor,
        opacity: erasureState.erasureSettings.opacity,
      };

      // Use the undo-enabled addDeletionRectangle function
      // In split view, use the target view; otherwise use current view
      const targetViewForDeletion =
        viewState.currentView === "split" ? targetView : viewState.currentView;

      handleAddDeletionRectangleWithUndo(
        x,
        y,
        width,
        height,
        documentState.currentPage,
        targetViewForDeletion || "original",
        documentState.pdfBackgroundColor,
        erasureState.erasureSettings.opacity
      );
    }
  }, [
    erasureState,
    documentState.currentPage,
    documentState.pdfBackgroundColor,
    erasureState.erasureSettings.opacity,
    viewState.currentView,
    handleAddDeletionRectangleWithUndo,
  ]);

  // Create deletion rectangle from selected text
  const createDeletionFromSelection = useCallback(
    (selection: {
      text: string;
      pagePosition: { x: number; y: number };
      pageSize: { width: number; height: number };
    }) => {
      handleAddDeletionRectangleWithUndo(
        selection.pagePosition.x,
        selection.pagePosition.y,
        selection.pageSize.width + 1, // Add 1px for better coverage
        selection.pageSize.height + 1, // Add 1px for better coverage
        documentState.currentPage,
        viewState.currentView,
        documentState.pdfBackgroundColor,
        erasureState.erasureSettings.opacity
      );
    },
    [
      handleAddDeletionRectangleWithUndo,
      documentState.currentPage,
      viewState.currentView,
    ]
  );

  // Multi-element selection handlers
  const handleMultiSelectionMouseDown = useCallback(
    (e: React.MouseEvent) => {
      if (!editorState.isSelectionMode) return;
      if (e.button !== 0) return; // Only left click

      const rect = documentRef.current?.getBoundingClientRect();
      if (!rect) return;

      // Determine which view was clicked in split mode
      let clickedView: "original" | "translated" | "final-layout" = "original";
      if (viewState.currentView === "split") {
        const clickX = e.clientX - rect.left;
        const singleDocWidth = documentState.pageWidth * documentState.scale;
        const gap = 20; // Gap between documents

        if (clickX > singleDocWidth + gap) {
          clickedView = "translated";
        } else if (clickX <= singleDocWidth) {
          clickedView = "original";
        } else {
          return; // Click in gap - ignore
        }
      } else {
        clickedView =
          viewState.currentView === "translated"
            ? "translated"
            : viewState.currentView === "final-layout"
            ? "final-layout"
            : "original";
      }

      // Convert screen coordinates to document coordinates
      const { x, y } = screenToDocumentCoordinates(
        e.clientX,
        e.clientY,
        rect,
        documentState.scale,
        clickedView,
        viewState.currentView,
        documentState.pageWidth,
        clickedView === "translated"
          ? getTranslatedTemplateScaleFactor(documentState.currentPage)
          : undefined,
        documentState.pdfRenderScale
      );

      setEditorState((prev) => ({
        ...prev,
        multiSelection: {
          ...prev.multiSelection,
          isDrawingSelection: true,
          selectionStart: { x, y },
          selectionEnd: { x, y },
        },
      }));

      // Clear previous selections unless holding Ctrl/Cmd
      if (!e.ctrlKey && !e.metaKey) {
        setEditorState((prev) => ({
          ...prev,
          multiSelection: {
            ...prev.multiSelection,
            selectedElements: [],
            selectionBounds: null,
            targetView: clickedView,
          },
        }));
      } else {
        // Update targetView even when adding to existing selection
        setEditorState((prev) => ({
          ...prev,
          multiSelection: {
            ...prev.multiSelection,
            targetView: clickedView,
          },
        }));
      }

      e.preventDefault();
    },
    [
      editorState.isSelectionMode,
      documentState.scale,
      viewState.currentView,
      documentState.pageWidth,
    ]
  );

  const handleMultiSelectionMouseMove = useCallback(
    (e: React.MouseEvent) => {
      if (
        !editorState.isSelectionMode ||
        !editorState.multiSelection.isDrawingSelection ||
        !editorState.multiSelection.selectionStart
      )
        return;

      const rect = documentRef.current?.getBoundingClientRect();
      if (!rect) return;

      // Convert screen coordinates to document coordinates
      // Use the targetView from the current selection to ensure proper coordinate adjustment
      const { x, y } = screenToDocumentCoordinates(
        e.clientX,
        e.clientY,
        rect,
        documentState.scale,
        editorState.multiSelection.targetView,
        viewState.currentView,
        documentState.pageWidth,
        editorState.multiSelection.targetView === "translated"
          ? getTranslatedTemplateScaleFactor(documentState.currentPage)
          : undefined,
        documentState.pdfRenderScale
      );

      setEditorState((prev) => ({
        ...prev,
        multiSelection: {
          ...prev.multiSelection,
          selectionEnd: { x, y },
        },
      }));

      e.preventDefault();
    },
    [
      editorState.isSelectionMode,
      editorState.multiSelection.isDrawingSelection,
      editorState.multiSelection.selectionStart,
      editorState.multiSelection.targetView,
      documentState.scale,
      viewState.currentView,
      documentState.pageWidth,
    ]
  );

  const handleMultiSelectionMouseUp = useCallback(
    (e: React.MouseEvent) => {
      if (
        !editorState.isSelectionMode ||
        !editorState.multiSelection.isDrawingSelection ||
        !editorState.multiSelection.selectionStart ||
        !editorState.multiSelection.selectionEnd
      )
        return;

      const start = editorState.multiSelection.selectionStart;
      const end = editorState.multiSelection.selectionEnd;

      // Calculate selection rectangle
      const selectionRect = {
        x: Math.min(start.x, end.x),
        y: Math.min(start.y, end.y),
        width: Math.abs(end.x - start.x),
        height: Math.abs(end.y - start.y),
      };

      // Only process if selection is large enough
      if (selectionRect.width > 5 && selectionRect.height > 5) {
        // Only check elements from the target view on the current page
        const targetView = editorState.multiSelection.targetView;
        let textBoxes: TextField[] = [];
        let shapes: ShapeType[] = [];
        let images: ImageType[] = [];

        if (targetView === "original") {
          textBoxes = getCurrentTextBoxes("original").filter(
            (tb) => tb.page === documentState.currentPage
          );
          shapes = getCurrentShapes("original").filter(
            (s) => s.page === documentState.currentPage
          );
          images = getCurrentImages("original").filter(
            (img) => img.page === documentState.currentPage
          );
        } else if (targetView === "translated") {
          textBoxes = getCurrentTextBoxes("translated").filter(
            (tb) => tb.page === documentState.currentPage
          );
          shapes = getCurrentShapes("translated").filter(
            (s) => s.page === documentState.currentPage
          );
          images = getCurrentImages("translated").filter(
            (img) => img.page === documentState.currentPage
          );
        } else if (targetView === "final-layout") {
          textBoxes = getCurrentTextBoxes("final-layout").filter(
            (tb) => tb.page === documentState.currentPage
          );
          shapes = getCurrentShapes("final-layout").filter(
            (s) => s.page === documentState.currentPage
          );
          images = getCurrentImages("final-layout").filter(
            (img) => img.page === documentState.currentPage
          );
        }

        const selectedElements = findElementsInSelection(
          selectionRect,
          textBoxes,
          shapes,
          images
        );

        // Update selection (merge with existing if Ctrl/Cmd held)
        if (e.ctrlKey || e.metaKey) {
          setEditorState((prev) => {
            const existingIds = new Set(
              prev.multiSelection.selectedElements.map((el) => el.id)
            );
            const newElements = selectedElements.filter(
              (el) => !existingIds.has(el.id)
            );
            const allElements = [
              ...prev.multiSelection.selectedElements,
              ...newElements,
            ];

            return {
              ...prev,
              multiSelection: {
                ...prev.multiSelection,
                selectedElements: allElements,
                selectionBounds: calculateSelectionBounds(
                  allElements,
                  getElementById
                ),
              },
            };
          });
        } else {
          setEditorState((prev) => ({
            ...prev,
            multiSelection: {
              ...prev.multiSelection,
              selectedElements,
              selectionBounds: calculateSelectionBounds(
                selectedElements,
                getElementById
              ),
            },
          }));
        }
      }

      // Reset drawing state
      setEditorState((prev) => ({
        ...prev,
        multiSelection: {
          ...prev.multiSelection,
          isDrawingSelection: false,
          selectionStart: null,
          selectionEnd: null,
        },
      }));

      e.preventDefault();
    },
    [
      editorState.isSelectionMode,
      editorState.multiSelection.isDrawingSelection,
      editorState.multiSelection.selectionStart,
      editorState.multiSelection.selectionEnd,
      getCurrentTextBoxes,
      getCurrentShapes,
      getCurrentImages,
      documentState.currentPage,
      getElementById,
    ]
  );

  // Move selected elements - start moving mode
  const handleMoveSelection = useCallback(() => {
    setEditorState((prev) => {
      return {
        ...prev,
        multiSelection: {
          ...prev.multiSelection,
          isMovingSelection: true,
          moveStart: null,
        },
      };
    });
  }, [
    editorState.isSelectionMode,
    editorState.multiSelection.selectedElements.length,
    editorState.multiSelection.isMovingSelection,
  ]);

  // Smooth group dragging for multi-selection using transform offsets
  const selectionDragRafRef = useRef<number | null>(null);
  const selectionLastDeltaRef = useRef<{ x: number; y: number } | null>(null);
  const selectionBoundsStartRef = useRef<{
    x: number;
    y: number;
    width: number;
    height: number;
  } | null>(null);

  const selectionDragElementsRef = useRef<HTMLElement[]>([]);

  const ensureSelectionDragInitialized = useCallback(() => {
    if (!editorState.multiSelection.isDragging) {
      // Initialize initial positions for all selected elements
      const initial: Record<string, { x: number; y: number }> = {};
      const domNodes: HTMLElement[] = [];
      editorState.multiSelection.selectedElements.forEach((el) => {
        const element = getElementById(el.id, el.type);
        if (element) {
          initial[el.id] = { x: element.x, y: element.y };
        }
        const node = document.querySelector(
          `[data-element-id="${el.id}"]`
        ) as HTMLElement | null;
        if (node) domNodes.push(node);
      });
      initialPositionsRef.current = initial;
      selectionDragElementsRef.current = domNodes;

      // Snapshot selection bounds at drag start for smooth rectangle movement
      selectionBoundsStartRef.current = editorState.multiSelection
        .selectionBounds
        ? { ...editorState.multiSelection.selectionBounds }
        : null;

      // Enter dragging state and reset offsets
      setEditorState((prev) => ({
        ...prev,
        multiSelection: {
          ...prev.multiSelection,
          isDragging: true,
          dragOffsets: {},
        },
      }));
    }
  }, [
    editorState.multiSelection.isDragging,
    editorState.multiSelection.selectedElements,
    getElementById,
    setEditorState,
  ]);

  const updateSelectionDragOffsets = useCallback(
    (deltaX: number, deltaY: number) => {
      ensureSelectionDragInitialized();

      if (selectionDragRafRef.current) {
        selectionLastDeltaRef.current = { x: deltaX, y: deltaY };
        return;
      }

      selectionLastDeltaRef.current = { x: deltaX, y: deltaY };
      selectionDragRafRef.current = requestAnimationFrame(() => {
        selectionDragRafRef.current = null;
        const currentDelta = selectionLastDeltaRef.current;
        if (!currentDelta) return;

        // Clamp delta based on selection bounds instead of per-element constraints
        const startBounds = selectionBoundsStartRef.current;
        let clampedDeltaX = currentDelta.x;
        let clampedDeltaY = currentDelta.y;
        if (startBounds) {
          const proposedX = startBounds.x + currentDelta.x;
          const proposedY = startBounds.y + currentDelta.y;
          const clampedX = Math.max(
            0,
            Math.min(proposedX, documentState.pageWidth - startBounds.width)
          );
          const clampedY = Math.max(
            0,
            Math.min(proposedY, documentState.pageHeight - startBounds.height)
          );
          clampedDeltaX = clampedX - startBounds.x;
          clampedDeltaY = clampedY - startBounds.y;
        }

        // Imperatively set CSS variables to avoid React re-renders during drag
        const pxX = `${clampedDeltaX * documentState.scale}px`;
        const pxY = `${clampedDeltaY * documentState.scale}px`;
        const nodes = selectionDragElementsRef.current;
        for (let i = 0; i < nodes.length; i += 1) {
          const node = nodes[i];
          node.style.setProperty("--drag-offset-x", pxX);
          node.style.setProperty("--drag-offset-y", pxY);
        }
      });
    },
    [
      documentState.pageWidth,
      documentState.pageHeight,
      editorState.multiSelection.selectedElements,
      ensureSelectionDragInitialized,
      documentState.scale,
    ]
  );

  const commitSelectionDrag = useCallback(
    (finalDeltaX: number, finalDeltaY: number) => {
      if (selectionDragRafRef.current) {
        cancelAnimationFrame(selectionDragRafRef.current);
        selectionDragRafRef.current = null;
      }

      // Build a single grouped move command so undo/redo is atomic
      const moves = {
        textBoxes: [] as {
          id: string;
          before: { x: number; y: number };
          after: { x: number; y: number };
        }[],
        shapes: [] as {
          id: string;
          before: { x: number; y: number };
          after: { x: number; y: number };
        }[],
        images: [] as {
          id: string;
          before: { x: number; y: number };
          after: { x: number; y: number };
        }[],
      };

      editorState.multiSelection.selectedElements.forEach((el) => {
        const initialPos = initialPositionsRef.current[el.id];
        if (!initialPos) return;
        const element = getElementById(el.id, el.type);
        if (!element) return;

        const newX = initialPos.x + finalDeltaX;
        const newY = initialPos.y + finalDeltaY;

        const constrainedX = Math.max(
          0,
          Math.min(newX, documentState.pageWidth - element.width)
        );
        const constrainedY = Math.max(
          0,
          Math.min(newY, documentState.pageHeight - element.height)
        );

        const record = {
          id: el.id,
          before: { x: initialPos.x, y: initialPos.y },
          after: { x: constrainedX, y: constrainedY },
        };

        if (el.type === "textbox") {
          moves.textBoxes.push(record);
        } else if (el.type === "shape") {
          moves.shapes.push(record);
        } else if (el.type === "image") {
          moves.images.push(record);
        }
      });

      if (
        moves.textBoxes.length + moves.shapes.length + moves.images.length >
        0
      ) {
        const cmd = new MultiMoveCommand(
          updateTextBox,
          updateShape,
          updateImage,
          moves
        );
        history.executeCommand(cmd);
      }

      // Compute final moved selection bounds based on the snapshot at drag start
      let movedBounds = null as null | {
        x: number;
        y: number;
        width: number;
        height: number;
      };
      const startBounds = selectionBoundsStartRef.current;
      if (startBounds) {
        const proposedX = startBounds.x + finalDeltaX;
        const proposedY = startBounds.y + finalDeltaY;
        const clampedX = Math.max(
          0,
          Math.min(proposedX, documentState.pageWidth - startBounds.width)
        );
        const clampedY = Math.max(
          0,
          Math.min(proposedY, documentState.pageHeight - startBounds.height)
        );
        movedBounds = {
          x: clampedX,
          y: clampedY,
          width: startBounds.width,
          height: startBounds.height,
        };
      }

      // Clear drag state and update selection metadata
      setEditorState((prev) => {
        const updatedElements = prev.multiSelection.selectedElements.map(
          (el) => ({
            ...el,
            originalPosition: {
              x: el.originalPosition.x + finalDeltaX,
              y: el.originalPosition.y + finalDeltaY,
            },
          })
        );

        return {
          ...prev,
          multiSelection: {
            ...prev.multiSelection,
            selectedElements: updatedElements,
            selectionBounds: movedBounds || prev.multiSelection.selectionBounds,
            isDragging: false,
            isMovingSelection: false,
            moveStart: null,
          },
        };
      });

      // Reset initial positions cache
      initialPositionsRef.current = {};
      selectionLastDeltaRef.current = null;
      selectionBoundsStartRef.current = null;

      // Clear CSS variables set during drag
      const nodes = selectionDragElementsRef.current;
      for (let i = 0; i < nodes.length; i += 1) {
        const el = nodes[i];
        el.style.removeProperty("--drag-offset-x");
        el.style.removeProperty("--drag-offset-y");
      }
      selectionDragElementsRef.current = [];
    },
    [
      documentState.pageWidth,
      documentState.pageHeight,
      editorState.multiSelection.selectedElements,
      selectionBoundsStartRef.current,
      getElementById,
      setEditorState,
      updateImage,
      updateShape,
      updateTextBox,
      history,
    ]
  );

  // Handle drag stop for selection rectangle (commit positions)
  const handleDragStopSelection = useCallback(
    (deltaX: number, deltaY: number) => {
      commitSelectionDrag(deltaX, deltaY);
    },
    [commitSelectionDrag]
  );

  // Move selection mouse handlers
  const handleMoveSelectionMouseDown = useCallback(
    (e: React.MouseEvent) => {
      if (!editorState.multiSelection.isMovingSelection) {
        return;
      }
      if (e.button !== 0) {
        return; // Only left click
      }

      const rect = documentRef.current?.getBoundingClientRect();
      if (!rect) {
        return;
      }

      const { x, y } = screenToDocumentCoordinates(
        e.clientX,
        e.clientY,
        rect,
        documentState.scale,
        editorState.multiSelection.targetView,
        viewState.currentView,
        documentState.pageWidth,
        editorState.multiSelection.targetView === "translated"
          ? getTranslatedTemplateScaleFactor(documentState.currentPage)
          : undefined,
        documentState.pdfRenderScale
      );

      setEditorState((prev) => ({
        ...prev,
        multiSelection: {
          ...prev.multiSelection,
          moveStart: { x, y },
        },
      }));

      e.preventDefault();
    },
    [
      editorState.multiSelection.isMovingSelection,
      editorState.multiSelection.targetView,
      documentState.scale,
      viewState.currentView,
      documentState.pageWidth,
    ]
  );

  const handleMoveSelectionMouseMove = useCallback(
    (e: React.MouseEvent) => {
      if (
        !editorState.multiSelection.isMovingSelection ||
        !editorState.multiSelection.moveStart
      ) {
        return;
      }

      const rect = documentRef.current?.getBoundingClientRect();
      if (!rect) return;

      const { x, y } = screenToDocumentCoordinates(
        e.clientX,
        e.clientY,
        rect,
        documentState.scale,
        editorState.multiSelection.targetView,
        viewState.currentView,
        documentState.pageWidth,
        editorState.multiSelection.targetView === "translated"
          ? getTranslatedTemplateScaleFactor(documentState.currentPage)
          : undefined,
        documentState.pdfRenderScale
      );

      const deltaX = x - editorState.multiSelection.moveStart.x;
      const deltaY = y - editorState.multiSelection.moveStart.y;

      // Update transform-based offsets for smooth dragging
      updateSelectionDragOffsets(deltaX, deltaY);

      // Track latest delta for commit on mouse up
      selectionLastDeltaRef.current = { x: deltaX, y: deltaY };

      e.preventDefault();
    },
    [
      editorState.multiSelection.isMovingSelection,
      editorState.multiSelection.moveStart,
      editorState.multiSelection.selectedElements,
      editorState.multiSelection.targetView,
      documentState.scale,
      viewState.currentView,
      documentState.pageWidth,
      updateSelectionDragOffsets,
    ]
  );

  const handleMoveSelectionMouseUp = useCallback(() => {
    if (!editorState.multiSelection.isMovingSelection) return;

    // End any ongoing batch operations for multi-selection move
    if (history.isBatching()) {
      console.log("[PDFEditorContent] Ending batch for multi-selection move");
      history.endBatch();
    }

    // Commit final positions using last tracked delta
    const finalDelta = selectionLastDeltaRef.current || { x: 0, y: 0 };
    commitSelectionDrag(finalDelta.x, finalDelta.y);
  }, [editorState.multiSelection.isMovingSelection, history]);

  // Document click handler
  const handleDocumentContainerClick = useCallback(
    (e: React.MouseEvent) => {
      if (!documentRef.current) return;

      const target = e.target as HTMLElement;
      if (
        target.tagName === "INPUT" ||
        target.tagName === "TEXTAREA" ||
        target.closest(".rnd") ||
        target.closest(".selection-rectangle-rnd") ||
        target.closest(".text-format-drawer") ||
        target.closest(".element-format-drawer")
      ) {
        return;
      }

      const rect = documentRef.current.getBoundingClientRect();
      const clickX = e.clientX - rect.left;
      const clickY = e.clientY - rect.top;

      // Determine which view was clicked in split mode
      const targetView =
        viewState.currentView === "split"
          ? determineClickedView(
              clickX,
              documentState.pageWidth,
              documentState.scale
            )
          : null;

      // Convert to document coordinates
      const { x, y } = screenToDocumentCoordinates(
        e.clientX,
        e.clientY,
        rect,
        documentState.scale,
        targetView,
        viewState.currentView,
        documentState.pageWidth,
        targetView === "translated"
          ? getTranslatedTemplateScaleFactor(documentState.currentPage)
          : undefined,
        documentState.pdfRenderScale
      );

      // Helper function to get the correct current page based on view
      const getCurrentPageForView = () => {
        if (viewState.currentView === "final-layout") {
          return documentState.finalLayoutCurrentPage || 1;
        }
        return documentState.currentPage;
      };

      if (editorState.isAddTextBoxMode) {
        const fieldId = handleAddTextBoxWithUndo(
          x,
          y,
          getCurrentPageForView(),
          viewState.currentView,
          targetView || undefined,
          undefined // Use default properties for new text fields
        );

        setEditorState((prev) => ({
          ...prev,
          selectedFieldId: fieldId,
          isAddTextBoxMode: false,
          isSelectionMode: false, // Turn off multi-selection mode
          // Clear multi-selection when creating a new textbox
          multiSelection: {
            ...prev.multiSelection,
            selectedElements: [],
            selectionBounds: null,
            isDrawingSelection: false,
            selectionStart: null,
            selectionEnd: null,
            isMovingSelection: false,
            moveStart: null,
            dragOffsets: {},
            isDragging: false,
          },
        }));
        setSelectedElementId(fieldId);
        setSelectedElementType("textbox");
        setIsDrawerOpen(true);
        setAutoFocusTextBoxId(fieldId);
      } else {
        // Don't clear selection if we're in multi-selection mode and have selected elements
        if (
          !target.closest(".rnd") &&
          !target.closest(".selection-rectangle-rnd") &&
          !(
            editorState.isSelectionMode &&
            editorState.multiSelection.selectedElements.length > 0
          )
        ) {
          setEditorState((prev) => ({
            ...prev,
            selectedFieldId: null,
            selectedShapeId: null,
            isSelectionMode: false, // Turn off multi-selection mode
            // Clear multi-selection when clicking outside elements
            multiSelection: {
              ...prev.multiSelection,
              selectedElements: [],
              selectionBounds: null,
              isDrawingSelection: false,
              selectionStart: null,
              selectionEnd: null,
              isMovingSelection: false,
              moveStart: null,
              dragOffsets: {},
              isDragging: false,
            },
          }));
          setSelectedElementId(null);
          setSelectedElementType(null);
          setCurrentFormat(null);
          setIsDrawerOpen(false);
        }
      }
    },
    [
      documentState,
      viewState.currentView,
      editorState.isAddTextBoxMode,
      editorState.isSelectionMode,
      editorState.multiSelection.selectedElements,
      toolState,
      addTextBox,
      setSelectedElementId,
      setSelectedElementType,
      setCurrentFormat,
      setIsDrawerOpen,
    ]
  );

  // Helper function to get file type
  const getFileType = useCallback((filename: string): "pdf" | "image" => {
    const extension = filename.split(".").pop()?.toLowerCase();
    const imageExtensions = ["jpg", "jpeg", "png", "gif", "bmp", "webp", "svg"];
    return imageExtensions.includes(extension || "") ? "image" : "pdf";
  }, []);

  // Helper function to clear all elements and state
  const clearAllElementsAndState = useCallback(() => {
    // Clear all elements from both original and translated views
    setElementCollections({
      originalTextBoxes: [],
      originalShapes: [],
      originalDeletionRectangles: [],
      originalImages: [],
      translatedTextBoxes: [],
      translatedShapes: [],
      translatedDeletionRectangles: [],
      translatedImages: [],
      untranslatedTexts: [],
      finalLayoutTextboxes: [],
      finalLayoutShapes: [],
      finalLayoutDeletionRectangles: [],
      finalLayoutImages: [],
    });

    // Clear layer order
    setLayerState({
      originalLayerOrder: [],
      translatedLayerOrder: [],
      finalLayoutLayerOrder: [],
    });

    // Clear editor state
    setEditorState((prev) => ({
      ...prev,
      selectedFieldId: null,
      selectedShapeId: null,
      isEditMode: false,
      isAddTextBoxMode: false,
      isTextSelectionMode: false,
      showDeletionRectangles: false,
      isImageUploadMode: false,
      selectedTextBoxes: { textBoxIds: [] },
      isDrawingSelection: false,
      selectionStart: null,
      selectionEnd: null,
      selectionRect: null,
      multiSelection: {
        selectedElements: [],
        selectionBounds: null,
        isDrawingSelection: false,
        selectionStart: null,
        selectionEnd: null,
        isMovingSelection: false,
        moveStart: null,
        targetView: null,
        dragOffsets: {},
        isDragging: false,
      },
      isSelectionMode: false,
    }));

    // Clear tool state
    setToolState((prev) => ({
      ...prev,
      shapeDrawingMode: null,
      selectedShapeType: "rectangle",
      isDrawingShape: false,
      shapeDrawStart: null,
      shapeDrawEnd: null,
      isDrawingInProgress: false,
      shapeDrawTargetView: null,
    }));

    // Clear erasure state
    setErasureState((prev) => ({
      ...prev,
      isErasureMode: false,
      isDrawingErasure: false,
      erasureDrawStart: null,
      erasureDrawEnd: null,
      erasureDrawTargetView: null,
    }));
  }, [
    setElementCollections,
    setLayerState,
    setEditorState,
    setToolState,
    setErasureState,
  ]);

  // Function to create a blank PDF and add an image as an interactive element
  const createBlankPdfAndAddImage = useCallback(
    async (imageFile: File) => {
      try {
        // Import pdf-lib dynamically to avoid SSR issues
        const { PDFDocument, rgb } = await import("pdf-lib");

        // Create a new PDF document
        const pdfDoc = await PDFDocument.create();

        // Add a blank page (A4 size: 595.28 x 841.89 points)
        const page = pdfDoc.addPage([595.28, 841.89]);

        // Convert the PDF to bytes
        const pdfBytes = await pdfDoc.save();

        // Create a blob URL for the blank PDF
        const pdfBlob = new Blob([new Uint8Array(pdfBytes)], {
          type: "application/pdf",
        });

        // Convert Blob to File object
        const pdfFile = new File([pdfBlob], "blank-document.pdf", {
          type: "application/pdf",
        });

        // Load the blank PDF as the document (this will upload to Supabase if authenticated)
        await actions.loadDocument(pdfFile);
        setViewState((prev) => ({ ...prev, activeSidebarTab: "pages" }));

        // Calculate proper image dimensions and position
        const { x, y, width, height } = await calculateImageFitAndPosition(
          imageFile,
          documentState.pageWidth,
          documentState.pageHeight
        );

        // Upload image to Supabase or use blob URL as fallback
        const imageUploadResult = await uploadFileWithFallback(imageFile);

        // Only proceed if the image was successfully uploaded to cloud storage
        if (!imageUploadResult.isSupabaseUrl) {
          toast.error(
            "Failed to upload image to cloud storage. Please try again."
          );
          return;
        }

        // Helper function to get the correct current page based on view
        const getCurrentPageForView = () => {
          if (viewState.currentView === "final-layout") {
            return documentState.finalLayoutCurrentPage || 1;
          }
          return documentState.currentPage;
        };

        // Create a new image element with proper positioning
        const imageId = handleAddImageWithUndo(
          imageUploadResult.url,
          x,
          y,
          width,
          height,
          getCurrentPageForView(),
          viewState.currentView,
          {
            isSupabaseUrl: imageUploadResult.isSupabaseUrl,
            filePath: imageUploadResult.filePath,
            fileName: imageFile.name,
            fileObjectId: imageUploadResult.fileObjectId,
          }
        );

        // Select the image and open format drawer
        if (imageId) {
          handleImageSelect(imageId);
        }

        toast.success("Image uploaded as interactive element on blank PDF");
      } catch (error) {
        console.error("Error creating blank PDF:", error);
        toast.error("Failed to create blank PDF");
      }
    },
    [
      actions,
      handleAddImageWithUndo,
      handleImageSelect,
      documentState.pageWidth,
      documentState.pageHeight,
    ]
  );

  // Helper function to append an image as a new page
  const appendImageAsNewPage = useCallback(
    async (imageFile: File) => {
      try {
        // Import pdf-lib dynamically to avoid SSR issues
        const { PDFDocument } = await import("pdf-lib");

        // Load the current document
        const currentResponse = await fetch(documentState.url);
        const currentArrayBuffer = await currentResponse.arrayBuffer();
        const currentPdfDoc = await PDFDocument.load(currentArrayBuffer);

        // Store current state before appending
        const currentDeletedPages = new Set(documentState.deletedPages);
        const currentPages = [...documentState.pages];
        const oldUrl = documentState.url;

        // Add a new blank page (A4 size: 595.28 x 841.89 points)
        const newPage = currentPdfDoc.addPage([595.28, 841.89]);

        // Save the updated PDF as a new blob
        const updatedPdfBytes = await currentPdfDoc.save();
        const updatedBlob = new Blob([new Uint8Array(updatedPdfBytes)], {
          type: "application/pdf",
        });

        // Convert Blob to File object
        const updatedFile = new File([updatedBlob], "updated-document.pdf", {
          type: "application/pdf",
        });

        // Upload to Supabase or create blob URL
        const uploadResult = await uploadFileWithFallback(updatedFile);

        // Only proceed if the PDF was successfully uploaded to cloud storage
        if (!uploadResult.isSupabaseUrl) {
          toast.error(
            "Failed to upload updated document to cloud storage. Please try again."
          );
          return;
        }

        const newUrl = uploadResult.url;
        const newPageNumber = currentPdfDoc.getPageCount();

        // Clean up old blob URL if it's a blob URL (not Supabase URL)
        if (
          oldUrl &&
          oldUrl.startsWith("blob:") &&
          !uploadResult.isSupabaseUrl
        ) {
          URL.revokeObjectURL(oldUrl);
        }

        setDocumentState((prev) => ({
          ...prev,
          url: newUrl,
          numPages: newPageNumber,
          pages: [
            ...currentPages,
            {
              pageNumber: newPageNumber,
              isTranslated: false,
              pageType: "dynamic_content" as const,
            },
          ],
          deletedPages: currentDeletedPages, // Preserve deleted pages
          isDocumentLoaded: true,
          error: "",
          // Update metadata if uploaded to Supabase
          supabaseFilePath: uploadResult.filePath,
          isSupabaseUrl: uploadResult.isSupabaseUrl,
        }));

        // Calculate proper image dimensions and position
        const { x, y, width, height } = await calculateImageFitAndPosition(
          imageFile,
          documentState.pageWidth,
          documentState.pageHeight
        );

        // Upload image to Supabase or use blob URL as fallback
        const imageUploadResult = await uploadFileWithFallback(imageFile);

        // Only proceed if the image was successfully uploaded to cloud storage
        if (!imageUploadResult.isSupabaseUrl) {
          toast.error(
            "Failed to upload image to cloud storage. Please try again."
          );
          return;
        }

        // Use setTimeout to ensure the document state is updated before adding the image
        setTimeout(() => {
          // Create a new image element with proper positioning
          const imageId = handleAddImageWithUndo(
            imageUploadResult.url,
            x,
            y,
            width,
            height,
            newPageNumber,
            viewState.currentView,
            {
              isSupabaseUrl: imageUploadResult.isSupabaseUrl,
              filePath: imageUploadResult.filePath,
              fileName: imageFile.name,
              fileObjectId: imageUploadResult.fileObjectId,
            }
          );

          // Select the image and open format drawer
          if (imageId) {
            handleImageSelect(imageId);
          }
        }, 100);

        toast.success("Image appended as new page successfully!");
      } catch (error) {
        console.error("Error appending image:", error);
        toast.error("Failed to append image");
      }
    },
    [
      documentState.url,
      documentState.deletedPages,
      documentState.pages,
      documentState.pageWidth,
      documentState.pageHeight,
      setDocumentState,
      handleAddImageWithUndo,
      handleImageSelect,
    ]
  );

  // Helper function to append a PDF document
  const appendPdfDocument = useCallback(
    async (pdfFile: File) => {
      try {
        // Import pdf-lib dynamically to avoid SSR issues
        const { PDFDocument } = await import("pdf-lib");

        // Load the current document
        const currentResponse = await fetch(documentState.url);
        const currentArrayBuffer = await currentResponse.arrayBuffer();
        const currentPdfDoc = await PDFDocument.load(currentArrayBuffer);

        // Store current state before appending
        const currentDeletedPages = new Set(documentState.deletedPages);
        const currentPages = [...documentState.pages];
        const currentNumPages = documentState.numPages;
        const oldUrl = documentState.url;

        // Load the new document to append
        const newArrayBuffer = await pdfFile.arrayBuffer();
        const newPdfDoc = await PDFDocument.load(newArrayBuffer);

        // Copy all pages from the new document to the current document
        const newPages = await currentPdfDoc.copyPages(
          newPdfDoc,
          newPdfDoc.getPageIndices()
        );
        newPages.forEach((page) => currentPdfDoc.addPage(page));

        // Save the merged PDF as a new blob
        const mergedPdfBytes = await currentPdfDoc.save();
        const mergedBlob = new Blob([new Uint8Array(mergedPdfBytes)], {
          type: "application/pdf",
        });

        // Convert Blob to File object
        const mergedFile = new File([mergedBlob], "merged-document.pdf", {
          type: "application/pdf",
        });

        // Upload merged PDF to Supabase or use blob URL as fallback
        const uploadResult = await uploadFileWithFallback(mergedFile);

        // Only proceed if the merged PDF was successfully uploaded to cloud storage
        if (!uploadResult.isSupabaseUrl) {
          toast.error(
            "Failed to upload merged document to cloud storage. Please try again."
          );
          return;
        }

        const newUrl = uploadResult.url;
        const totalPages = currentPdfDoc.getPageCount();
        const addedPagesCount = newPages.length;

        // Clean up old blob URL if it's a blob URL (not Supabase URL)
        if (
          oldUrl &&
          oldUrl.startsWith("blob:") &&
          !uploadResult.isSupabaseUrl
        ) {
          URL.revokeObjectURL(oldUrl);
        }

        // Create new page entries for the appended pages
        const newPageEntries = Array.from(
          { length: addedPagesCount },
          (_, index) => ({
            pageNumber: currentNumPages + index + 1,
            isTranslated: false,
            pageType: "dynamic_content" as const,
          })
        );

        setDocumentState((prev) => ({
          ...prev,
          url: newUrl,
          numPages: totalPages,
          pages: [...currentPages, ...newPageEntries],
          deletedPages: currentDeletedPages, // Preserve deleted pages
          isDocumentLoaded: true,
          error: "",
          // Update metadata if uploaded to Supabase
          supabaseFilePath: uploadResult.filePath,
          isSupabaseUrl: uploadResult.isSupabaseUrl,
        }));

        toast.success("PDF document appended successfully!");
      } catch (error) {
        console.error("Error appending PDF:", error);
        toast.error("Failed to append PDF document");
      }
    },
    [
      documentState.url,
      documentState.deletedPages,
      documentState.pages,
      documentState.numPages,
      setDocumentState,
    ]
  );

  const handleImageFileUpload = useCallback(
    async (event: React.ChangeEvent<HTMLInputElement>) => {
      const file = event.target.files?.[0];
      if (file) {
        try {
          // Upload image to Supabase or use blob URL as fallback
          const uploadResult = await uploadFileWithFallback(file);

          // Only proceed if the image was successfully uploaded to cloud storage
          if (!uploadResult.isSupabaseUrl) {
            toast.error(
              "Failed to upload image to cloud storage. Please try again."
            );
            return;
          }

          const url = uploadResult.url;

          // Load the image to get its natural dimensions
          const img = new window.Image();
          img.onload = () => {
            const pageWidth = documentState.pageWidth;
            const pageHeight = documentState.pageHeight;
            const aspectRatio = img.naturalWidth / img.naturalHeight;
            let width = pageWidth * 0.8;
            let height = width / aspectRatio;
            if (height > pageHeight * 0.8) {
              height = pageHeight * 0.8;
              width = height * aspectRatio;
            }
            // Center the image on the page
            const x = (pageWidth - width) / 2;
            const y = (pageHeight - height) / 2;
            // Add to current view - only allow in 'original' or 'translated', not 'split'
            const targetView =
              viewState.currentView === "split"
                ? "original"
                : viewState.currentView;
            const imageId = handleAddImageWithUndo(
              url,
              x,
              y,
              width,
              height,
              documentState.currentPage,
              targetView,
              {
                isSupabaseUrl: uploadResult.isSupabaseUrl,
                filePath: uploadResult.filePath,
                fileName: file.name,
                fileObjectId: uploadResult.fileObjectId,
              }
            );
            if (imageId) {
              handleImageSelect(imageId);
            }
            if (imageInputRef.current) {
              imageInputRef.current.value = "";
            }
            toast.success("Image added to document");
          };
          img.onerror = () => {
            toast.error("Failed to load image");
          };
          img.src = url;
        } catch (error) {
          console.error("Error uploading image:", error);
          toast.error("Failed to upload image");
        }
      }
    },
    [
      handleAddImageWithUndo,
      documentState.pageWidth,
      documentState.pageHeight,
      documentState.currentPage,
      handleImageSelect,
      viewState.currentView,
    ]
  );

  // Handler for appending documents to existing document
  const handleAppendDocument = useCallback(
    async (event: React.ChangeEvent<HTMLInputElement>) => {
      const file = event.target.files?.[0];
      if (!file) return;

      const fileType = getFileType(file.name);

      if (!documentState.url) {
        toast.error("Please upload a document first before appending.");
        return;
      }

      try {
        if (fileType === "image") {
          // For images, add a new page with the image as an interactive element
          await appendImageAsNewPage(file);
        } else {
          // For PDFs, merge the documents
          await appendPdfDocument(file);
        }

        // Switch to pages tab
        setViewState((prev) => ({ ...prev, activeSidebarTab: "pages" }));
      } catch (error) {
        console.error("Error appending document:", error);
        toast.error("Failed to append document. Please try again.");
      } finally {
        // Reset file input
        if (appendFileInputRef.current) {
          appendFileInputRef.current.value = "";
        }
      }
    },
    [getFileType, documentState.url, appendImageAsNewPage, appendPdfDocument]
  );

  // Page handlers
  const handlePageChange = useCallback(
    (page: number) => {
      const isFinalLayout = viewState.currentView === "final-layout";

      // Clear multi-selection when switching pages
      setEditorState((prev) => ({
        ...prev,
        multiSelection: {
          ...prev.multiSelection,
          selectedElements: [],
          selectionBounds: null,
          isDrawingSelection: false,
          selectionStart: null,
          selectionEnd: null,
          isMovingSelection: false,
          moveStart: null,
          dragOffsets: {},
          isDragging: false,
        },
      }));

      // Also clear single element selection state
      setSelectedElementId(null);
      setSelectedElementType(null);
      setCurrentFormat(null);
      setIsDrawerOpen(false);

      actions.changePage(page, isFinalLayout);
    },
    [
      actions,
      viewState.currentView,
      documentState,
      setSelectedElementId,
      setSelectedElementType,
      setCurrentFormat,
      setIsDrawerOpen,
    ]
  );

  const handlePageDelete = useCallback(
    (pageNumber: number) => {
      const isFinalLayout = viewState.currentView === "final-layout";
      pageActions.deletePage(pageNumber, isFinalLayout);
    },
    [pageActions, viewState.currentView]
  );

  // Transform page to textbox functionality - will be defined after useProjectState hook

  // Clear translation for a single page
  const handleClearPageTranslation = useCallback(
    (pageNumber: number) => {
      // Remove all translated elements for the specific page
      const pageTranslatedTextBoxes = getCurrentTextBoxes("translated").filter(
        (tb) => tb.page === pageNumber
      );
      const pageTranslatedShapes = getCurrentShapes("translated").filter(
        (s) => s.page === pageNumber
      );
      const pageTranslatedImages = getCurrentImages("translated").filter(
        (img) => img.page === pageNumber
      );

      // Delete all translated elements for this page
      pageTranslatedTextBoxes.forEach((tb) => {
        deleteTextBox(tb.id, "translated");
      });
      pageTranslatedShapes.forEach((s) => {
        deleteShape(s.id, "translated");
      });
      pageTranslatedImages.forEach((img) => {
        deleteImage(img.id, "translated");
      });

      // Reset page translation state
      pageActions.setPageTranslated(pageNumber, false);

      toast.success(`Translation cleared for page ${pageNumber}`);
    },
    [
      getCurrentTextBoxes,
      getCurrentShapes,
      getCurrentImages,
      deleteTextBox,
      deleteShape,
      deleteImage,
      pageActions,
    ]
  );

  // Project management with enhanced save/load functionality
  const {
    saveProject: saveProjectToStorage,
    loadProject,
    exportToJson,
    importFromJson,
    getSavedProjects,
    deleteProject,
    setCurrentProjectId,
    currentProjectId,
    currentProjectName,
  } = useProjectState({
    documentState,
    setDocumentState,
    elementCollections,
    setElementCollections,
    layerState,
    setLayerState,
    viewState,
    setViewState,
    editorState,
    setEditorState,
    sourceLanguage,
    setSourceLanguage,
    desiredLanguage,
    setDesiredLanguage,
    finalLayoutSettings,
    setFinalLayoutSettings,
    documentActions: {
      loadDocumentFromUrl: actions.loadDocumentFromUrl,
      loadFinalLayoutFromUrl: actions.loadFinalLayoutFromUrl,
    },
  });

  // Shared project persistence for editor mode (works independently)
  const sharedProjectPersistence = useSharedProjectPersistence({
    documentState,
    elementCollections,
    layerState,
    viewState,
    editorState,
    sourceLanguage,
    desiredLanguage,
    finalLayoutSettings,
    setDocumentState,
    setElementCollections,
    setLayerState,
    setViewState,
    setEditorState,
    setSourceLanguage,
    setDesiredLanguage,
    setFinalLayoutSettings,
    documentActions: {
      loadDocumentFromUrl: actions.loadDocumentFromUrl,
      loadFinalLayoutFromUrl: actions.loadFinalLayoutFromUrl,
    },
  });

  // Use shared editor save/load if in shared mode, otherwise use regular ones
  const isSharedMode = isInSharedMode();
  console.log("PDFEditorContent: Using", isSharedMode ? "shared editor" : "regular", "save/load functions");
  
  const actualSaveProject = isSharedMode 
    ? sharedProjectPersistence.saveProject 
    : saveProjectToStorage;
  
  const actualLoadProject = isSharedMode
    ? sharedProjectPersistence.loadProject
    : loadProject;

  // Auto-load project when projectId prop is provided
  useEffect(() => {
    if (projectId && !currentProjectId) {
      console.log("Auto-loading project with ID:", projectId);
      actualLoadProject(projectId);
    }
  }, [projectId, currentProjectId, actualLoadProject]);

  // Auto-load shared project from localStorage (run only once on mount)
  useLayoutEffect(() => {
    // Check if we're in shared mode
    const isSharedMode = localStorage.getItem("pdf-editor-shared-mode") === "true";
    const sharedPermissions = localStorage.getItem("pdf-editor-shared-permissions");
    const sharedProjectId = localStorage.getItem("pdf-editor-shared-project-id");
    
    console.log("PDFEditorContent auto-load check:", {
      isSharedMode,
      sharedPermissions,
      sharedProjectId,
      projectId,
      isEditor: sharedPermissions === "editor"
    });
    
    // For editor mode, load the current state from database
    if (isSharedMode && sharedPermissions === "editor" && sharedProjectId && !projectId) {
      console.log("Editor mode: Loading current project state from database:", sharedProjectId);
      
      // Use setTimeout to ensure this happens after render
      setTimeout(() => {
        actualLoadProject(sharedProjectId).then((success) => {
          if (success) {
            console.log("Successfully loaded project from database for editor");
          } else {
            console.error("Failed to load project from database for editor");
          }
        }).catch((error) => {
          console.error("Error loading project from database for editor:", error);
        });
      }, 0);
    }
    // For viewer mode, load from localStorage as before
    else if (isSharedMode && sharedPermissions === "viewer") {
      const currentProjectKey = localStorage.getItem("pdf-editor-current-project");
      if (currentProjectKey && !projectId) {
        console.log("Viewer mode: Auto-loading shared project from localStorage:", currentProjectKey);
        
        setTimeout(() => {
          actualLoadProject().then((success) => {
            if (success) {
              console.log("Successfully loaded shared project for viewer");
            } else {
              console.error("Failed to load shared project for viewer");
            }
          }).catch((error) => {
            console.error("Error loading shared project for viewer:", error);
          });
        }, 0);
      }
    }
  }, []); // Empty dependency array to run only once

  // Editor now uses the same save functionality as owner

  // Handle manual project loading from modal
  const handleManualProjectLoad = useCallback(
    async (projectId?: string): Promise<boolean> => {
      if (!projectId) {
        console.error("No project ID provided");
        return false;
      }

      try {
        console.log("Manually loading project with ID:", projectId);
        const success = await actualLoadProject(projectId);
        return success;
      } catch (error) {
        console.error("Failed to manually load project:", error);
        return false;
      }
    },
    [actualLoadProject]
  );

  // Keep backward compatibility for existing save project calls
  const saveProject = useCallback(
    async (projectName?: string) => {
      // Add a small delay to ensure all state updates are synchronized
      // This fixes the issue where manual saves don't persist but auto-saves do
      await new Promise(resolve => setTimeout(resolve, 100));
      const result = await actualSaveProject(projectName);
      if (result) {
        markAsSaved();
        // Notify about successful save
        localStorage.setItem("pdf-editor-last-saved", new Date().toISOString());
      }
      return result;
    },
    [actualSaveProject, markAsSaved]
  );

  // Handle share project
  const handleShareProject = useCallback(async () => {
    if (!currentProjectId) {
      toast.error("Please save the project first before sharing");
      return;
    }

    try {
      // Get current share settings
      const shareSettings = await getProjectShareSettings(currentProjectId);
      setCurrentShareSettings({
        isPublic: shareSettings.is_public,
        shareLink: shareSettings.share_link || "",
        shareId: shareSettings.share_id,
        permissions: shareSettings.share_permissions || "viewer",
        requiresAuth: shareSettings.requires_auth,
      });
      setShowShareModal(true);
    } catch (error) {
      console.error("Error fetching share settings:", error);
      // Open modal with default settings
      setCurrentShareSettings({
        isPublic: false,
        shareLink: "",
        permissions: "viewer",
        requiresAuth: false,
      });
      setShowShareModal(true);
    }
  }, [currentProjectId]);

  // Editor uses the exact same saveProject function as owner - no wrapper needed

  const handleEditorShare = useCallback(() => {
    if (!isEditorMode()) return handleShareProject();
    
    // For editors, just copy the share link
    const shareId = localStorage.getItem("pdf-editor-share-id");
    if (shareId) {
      const shareLink = `${window.location.origin}/pdf-editor/shared/${shareId}`;
      navigator.clipboard.writeText(shareLink);
      toast.success("Share link copied to clipboard!");
    } else {
      toast.error("Share ID not found");
    }
  }, [isEditorMode, handleShareProject]);

  // Handle updating share settings
  const handleUpdateShareSettings = useCallback(
    async (settings: ShareSettings) => {
      if (!currentProjectId) {
        throw new Error("No project ID available");
      }

      await updateProjectShareSettings(currentProjectId, {
        is_public: settings.isPublic,
        share_id: settings.shareId,
        share_permissions: settings.permissions,
        requires_auth: settings.requiresAuth,
      });

      setCurrentShareSettings(settings);
    },
    [currentProjectId]
  );

  // Enhanced file upload handler with automatic project creation
  const handleFileUpload = useCallback(
    async (event: React.ChangeEvent<HTMLInputElement>) => {
      const file = event.target.files?.[0];
      if (!file) return;

      // Start upload loading state
      setIsUploadingFile(true);

      try {
        const fileType = getFileType(file.name);

        // Clear all elements and state when uploading a new document
        clearAllElementsAndState();

        // Load the document directly without creating a project
        if (fileType === "image") {
          createBlankPdfAndAddImage(file);
        } else {
          actions.loadDocument(file);
          setViewState((prev) => ({ ...prev, activeSidebarTab: "pages" }));
        }

        if (!isUserAuthenticated) {
          // Show a toast suggesting the user to sign in for project management
          toast.info("Sign in to automatically save your projects!", {
            description:
              "You can still work on your document, but it won't be saved to your account. Click here to sign in.",
            duration: 5000,
            action: {
              label: "Sign In",
              onClick: () => {
                // Redirect to login page
                window.location.href = "/auth/login";
              },
            },
          });
        }
      } catch (error) {
        console.error("Error uploading file:", error);
        toast.error("Failed to upload file");
        setIsUploadingFile(false);
      }

      // Note: setIsUploadingFile(false) will be called when document is loaded
      // in the useEffect that monitors documentState.isDocumentLoaded
    },
    [
      getFileType,
      createBlankPdfAndAddImage,
      actions,
      clearAllElementsAndState,
      isUserAuthenticated,
      setViewState,
    ]
  );

  // State for export confirmation modal
  const [showExportConfirm, setShowExportConfirm] = useState(false);
  const [pendingExport, setPendingExport] = useState<(() => void) | null>(null);

  // State for template editor
  const [templateCanvas, setTemplateCanvas] =
    useState<HTMLCanvasElement | null>(null);

  // Add this state near other export-related states
  const [pendingTemplateExport, setPendingTemplateExport] = useState(false);

  // Actual export function
  const performExport = useCallback(async () => {
    try {
      // Create compatibility pageState object
      const pageStateCompat = {
        deletedPages: documentState.deletedPages,
        isPageTranslated: new Map(
          documentState.pages.map((p) => [p.pageNumber, p.isTranslated])
        ),
        isTransforming: documentState.isTransforming,
      };

      await exportPdfDocument({
        documentRef,
        documentState,
        pageState: pageStateCompat,
        editorState,
        viewState,
        templateCanvas,
        setDocumentState,
        setViewState,
        setEditorState,
      });
    } catch (error) {
      console.error("Error in performExport:", error);
      toast.error("Failed to export PDF");
    }
  }, [
    documentRef,
    documentState,
    editorState,
    viewState,
    templateCanvas,
    setDocumentState,
    setViewState,
    setEditorState,
  ]);

  // Export function that directly exports original view pages without template popup
  const exportToPDF = useCallback(async () => {
    setIsExportingPDF(true);
    try {
      await exportToPDFService({
        documentRef,
        documentState,
        editorState,
        viewState,
        setDocumentState,
        setViewState,
        setEditorState,
      });
      toast.success("PDF exported successfully!");
    } catch (error) {
      console.error("Error exporting PDF:", error);
      toast.error("Failed to export PDF");
    } finally {
      setIsExportingPDF(false);
    }
  }, [
    documentRef,
    documentState,
    editorState,
    viewState,
    setDocumentState,
    setViewState,
    setEditorState,
  ]);

  // Export to PNG function
  const exportToPNG = useCallback(async () => {
    setIsExportingPNG(true);
    try {
      await exportToPNGService({
        documentRef,
        documentState,
        editorState,
        viewState,
        setDocumentState,
        setViewState,
        setEditorState,
      });
      toast.success("PNG exported successfully!");
    } catch (error) {
      console.error("Error exporting PNG:", error);
      toast.error("Failed to export PNG");
    } finally {
      setIsExportingPNG(false);
    }
  }, [
    documentRef,
    documentState,
    editorState,
    viewState,
    setDocumentState,
    setViewState,
    setEditorState,
  ]);

  // Export to JPEG function
  const exportToJPEG = useCallback(async () => {
    setIsExportingJPEG(true);
    try {
      await exportToJPEGService({
        documentRef,
        documentState,
        editorState,
        viewState,
        setDocumentState,
        setViewState,
        setEditorState,
      });
      toast.success("JPEG exported successfully!");
    } catch (error) {
      console.error("Error exporting JPEG:", error);
      toast.error("Failed to export JPEG");
    } finally {
      setIsExportingJPEG(false);
    }
  }, [
    documentRef,
    documentState,
    editorState,
    viewState,
    setDocumentState,
    setViewState,
    setEditorState,
  ]);

  // Export confirmation handlers
  const handleConfirmExport = useCallback(() => {
    setShowExportConfirm(false);
    if (pendingExport) {
      pendingExport();
      setPendingExport(null);
    }
  }, [pendingExport]);

  const handleCancelExport = useCallback(() => {
    setShowExportConfirm(false);
    setPendingExport(null);
  }, []);

  const exportData = useCallback(() => {
    const data = {
      ...elementCollections,
      documentInfo: {
        url: documentState.url,
        currentPage: documentState.currentPage,
        numPages: documentState.numPages,
        scale: documentState.scale,
        pageWidth: documentState.pageWidth,
        pageHeight: documentState.pageHeight,
      },
    };

    const blob = new Blob([JSON.stringify(data, null, 2)], {
      type: "application/json",
    });
    const url = URL.createObjectURL(blob);
    const a = document.createElement("a");
    a.href = url;
    a.download = "pdf-editor-data.json";
    a.click();
    URL.revokeObjectURL(url);

    toast.success("Data exported successfully!");
  }, [elementCollections, documentState]);

  // Effects
  useEffect(() => {
    // Create view-aware layer management functions
    const createLayerFunction = (fn: Function, defaultView?: ViewMode) => {
      return (id: string, targetView?: ViewMode) => {
        // Determine which view to use for layer management
        let effectiveView: ViewMode;
        if (targetView) {
          effectiveView = targetView;
        } else if (viewState.currentView === "split") {
          // In split view, we need to determine which side the element belongs to
          // Check if the element exists in original or translated collections
          const isInOriginal =
            elementCollections.originalTextBoxes.some((tb) => tb.id === id) ||
            elementCollections.originalShapes.some(
              (shape) => shape.id === id
            ) ||
            elementCollections.originalImages.some((img) => img.id === id);

          const isInTranslated =
            elementCollections.translatedTextBoxes.some((tb) => tb.id === id) ||
            elementCollections.translatedShapes.some(
              (shape) => shape.id === id
            ) ||
            elementCollections.translatedImages.some((img) => img.id === id);

          if (isInOriginal) {
            effectiveView = "original";
          } else if (isInTranslated) {
            effectiveView = "translated";
          } else {
            effectiveView = defaultView || "original";
          }
        } else {
          effectiveView = viewState.currentView;
        }

        fn(id, effectiveView);
      };
    };

    setLayerOrderFunctions({
      moveToFront: createLayerFunction(moveToFront, "original"),
      moveToBack: createLayerFunction(moveToBack, "original"),
      moveForward: createLayerFunction(moveForward, "original"),
      moveBackward: createLayerFunction(moveBackward, "original"),
    });
  }, [
    moveToFront,
    moveToBack,
    moveForward,
    moveBackward,
    viewState.currentView,
    elementCollections,
    setLayerOrderFunctions,
  ]);

  useEffect(() => {
    // Create view-aware layer position helper functions
    const createLayerPositionHelper = (
      fn: Function,
      defaultView?: ViewMode
    ) => {
      return (id: string, targetView?: ViewMode) => {
        // Determine which view to use for layer position checking
        let effectiveView: ViewMode;
        if (targetView) {
          effectiveView = targetView;
        } else if (viewState.currentView === "split") {
          // In split view, we need to determine which side the element belongs to
          const isInOriginal =
            elementCollections.originalTextBoxes.some((tb) => tb.id === id) ||
            elementCollections.originalShapes.some(
              (shape) => shape.id === id
            ) ||
            elementCollections.originalImages.some((img) => img.id === id);

          const isInTranslated =
            elementCollections.translatedTextBoxes.some((tb) => tb.id === id) ||
            elementCollections.translatedShapes.some(
              (shape) => shape.id === id
            ) ||
            elementCollections.translatedImages.some((img) => img.id === id);

          if (isInOriginal) {
            effectiveView = "original";
          } else if (isInTranslated) {
            effectiveView = "translated";
          } else {
            effectiveView = defaultView || "original";
          }
        } else {
          effectiveView = viewState.currentView;
        }

        return fn(id, effectiveView);
      };
    };

    setLayerPositionHelpers({
      isElementAtFront: createLayerPositionHelper(isElementAtFront, "original"),
      isElementAtBack: createLayerPositionHelper(isElementAtBack, "original"),
    });
  }, [
    isElementAtFront,
    isElementAtBack,
    viewState.currentView,
    elementCollections,
    setLayerPositionHelpers,
  ]);

  // Add effect to monitor drawer state for debugging
  useEffect(() => {}, [
    isDrawerOpen,
    selectedElementType,
    currentFormat,
    selectedElementId,
  ]);

  // Add effect to monitor multi-selection state for debugging
  useEffect(() => {}, [editorState.multiSelection]);

  // Add effect to monitor page translation state for debugging
  useEffect(() => {}, [
    documentState.pages,
    documentState.isTransforming,
    documentState.currentPage,
  ]);

  // Auto-loading disabled - users start with a clean slate

  // Check for languages after document is loaded
  useEffect(() => {
    if (documentState.isDocumentLoaded && documentState.url) {
      // Stop file upload loading state when document is fully loaded
      setIsUploadingFile(false);

      // Open sidebar when document is loaded
      setViewState((prev) => ({
        ...prev,
        isSidebarCollapsed: false,
      }));

      // Don't show language modal if we're in final-layout workflow step
      if (viewState.currentWorkflowStep === "final-layout") {
        return;
      }

      // Check if source and desired languages are set
      if (
        !sourceLanguage ||
        !desiredLanguage ||
        sourceLanguage === desiredLanguage
      ) {
        // Open language selection modal
        setShowLanguageModal(true);
        setPendingOcrAction({ type: "bulk" });
      }
    }
  }, [
    documentState.isDocumentLoaded,
    documentState.url,
    sourceLanguage,
    desiredLanguage,
    viewState.currentWorkflowStep,
    setViewState,
  ]);

  // Cleanup effect for blob URLs
  useEffect(() => {
    return () => {
      // Cleanup main document blob URL on unmount
      if (
        documentState.url &&
        documentState.url.startsWith("blob:") &&
        !documentState.isSupabaseUrl
      ) {
        URL.revokeObjectURL(documentState.url);
      }
      // Cleanup final layout blob URL on unmount
      if (
        documentState.finalLayoutUrl &&
        documentState.finalLayoutUrl.startsWith("blob:")
      ) {
        URL.revokeObjectURL(documentState.finalLayoutUrl);
      }
    };
  }, [
    documentState.url,
    documentState.finalLayoutUrl,
    documentState.isSupabaseUrl,
  ]);

  // Project creation is now handled manually in handleFileUpload

  // Clear upload loading state on document error
  useEffect(() => {
    if (documentState.error) {
      setIsUploadingFile(false);
    }
  }, [documentState.error]);

  // Cleanup effect to clear any remaining debounce timers and classes
  useEffect(() => {
    // Handle window blur to cleanup resizing state
    const handleWindowBlur = () => {
      document.body.classList.remove("resizing-element");
    };

    window.addEventListener("blur", handleWindowBlur);

    return () => {
      // Clear all debounce timers on unmount
      Object.values(debounceTimersRef.current).forEach((timer) => {
        clearTimeout(timer);
      });
      debounceTimersRef.current = {};
      ongoingOperationsRef.current = {};

      // Ensure resizing class is removed on unmount
      document.body.classList.remove("resizing-element");

      // Remove event listener
      window.removeEventListener("blur", handleWindowBlur);
    };
  }, []);

  // Render elements with view-specific update functions
  const renderElement = (element: SortedElement, targetView: ViewMode) => {
    // For split view, we need to determine which view this element belongs to
    // In split view, targetView will be "original" or "translated" when called correctly
    const actualTargetView = targetView;

    // Calculate effective scale for translated view in split screen
    const effectiveScale =
      targetView === "translated" &&
      viewState.currentView === "split" &&
      getTranslatedTemplateScaleFactor(documentState.currentPage)
        ? documentState.scale *
          getTranslatedTemplateScaleFactor(documentState.currentPage)
        : documentState.scale;

    // Get elements that would be captured in the current selection preview
    // Optimize: avoid recomputing preview set while user is drawing the selection
    const elementsInSelectionPreview = editorState.multiSelection
      .isDrawingSelection
      ? new Set<string>()
      : getElementsInSelectionPreview();

    if (element.type === "textbox") {
      const textBox = element.element as TextField;
      const isMultiSelected = editorState.multiSelection.selectedElements.some(
        (el) => el.id === textBox.id
      );
      const selectedElementIds =
        editorState.multiSelection.selectedElements.map((el) => el.id);
      const isInSelectionPreview = elementsInSelectionPreview.has(textBox.id);

      // Use view-specific update function
      const updateFunction =
        actualTargetView === "original"
          ? updateOriginalTextBoxWithUndo
          : updateTranslatedTextBoxWithUndo;

      return (
        <MemoizedTextBox
          key={textBox.id}
          textBox={textBox}
          isSelected={editorState.selectedFieldId === textBox.id}
          isEditMode={editorState.isEditMode}
          scale={effectiveScale}
          showPaddingIndicator={showPaddingPopup}
          onSelect={handleTextBoxSelect}
          onUpdate={updateFunction}
          onDelete={(id) => handleDeleteTextBoxWithUndo(id, actualTargetView)}
          onDuplicate={handleDuplicateTextBox}
          isTextSelectionMode={editorState.isTextSelectionMode}
          isSelectedInTextMode={selectionState.selectedTextBoxes.textBoxIds.includes(
            textBox.id
          )}
          autoFocusId={autoFocusTextBoxId}
          onAutoFocusComplete={handleAutoFocusComplete}
          // Multi-selection props
          isMultiSelected={isMultiSelected}
          selectedElementIds={selectedElementIds}
          onMultiSelectDragStart={handleMultiSelectDragStart}
          onMultiSelectDrag={handleMultiSelectDrag}
          onMultiSelectDragStop={handleMultiSelectDragStop}
          // Selection preview prop
          isInSelectionPreview={isInSelectionPreview}
          // Transform-based drag offset for performance
          dragOffset={
            editorState.multiSelection.isDragging
              ? editorState.multiSelection.dragOffsets[textBox.id] || null
              : null
          }
        />
      );
    } else if (element.type === "shape") {
      const shape = element.element as ShapeType;
      const isInSelectionPreview = elementsInSelectionPreview.has(shape.id);

      return (
        <MemoizedShape
          key={shape.id}
          shape={shape}
          isSelected={editorState.selectedShapeId === shape.id}
          isEditMode={editorState.isEditMode}
          scale={effectiveScale}
          pageWidth={documentState.pageWidth}
          pageHeight={documentState.pageHeight}
          onSelect={handleShapeSelect}
          onUpdate={updateShapeWithUndo}
          onDelete={(id) => handleDeleteShapeWithUndo(id, actualTargetView)}
          // Selection preview prop
          isInSelectionPreview={isInSelectionPreview}
          // Transform-based drag offset for performance
          dragOffset={
            editorState.multiSelection.isDragging
              ? editorState.multiSelection.dragOffsets[shape.id] || null
              : null
          }
        />
      );
    } else if (element.type === "image") {
      const image = element.element as ImageType;
      const isInSelectionPreview = elementsInSelectionPreview.has(image.id);

      return (
        <MemoizedImage
          key={image.id}
          image={image}
          isSelected={selectedElementId === image.id}
          isEditMode={editorState.isEditMode}
          scale={effectiveScale}
          pageWidth={documentState.pageWidth}
          pageHeight={documentState.pageHeight}
          onSelect={handleImageSelect}
          onUpdate={updateImage}
          onDelete={(id) => handleDeleteImageWithUndo(id, actualTargetView)}
          // Selection preview prop
          isInSelectionPreview={isInSelectionPreview}
          // Transform-based drag offset for performance
          dragOffset={
            editorState.multiSelection.isDragging
              ? editorState.multiSelection.dragOffsets[image.id] || null
              : null
          }
        />
      );
    }
    return null;
  };

  // Memoized values
  const memoizedTextBoxElements = useMemo(() => {
    return currentPageSortedElements
      .filter((el) => el.type === "textbox")
      .map((el) => renderElement(el, viewState.currentView));
  }, [
    currentPageSortedElements,
    editorState.selectedFieldId,
    editorState.isEditMode,
    documentState.scale,
    showPaddingPopup,
    editorState.isTextSelectionMode,
    selectionState.selectedTextBoxes.textBoxIds,
    autoFocusTextBoxId,
  ]);

  // Add effect to log translatedTextBoxes on document click
  useEffect(() => {
    const handleClick = () => {
      const originalTextBox = elementCollections.originalTextBoxes;
      const translatedTextBoxes = elementCollections.translatedTextBoxes;
    };
    document.addEventListener("click", handleClick);
    return () => {
      document.removeEventListener("click", handleClick);
    };
  }, [elementCollections.translatedTextBoxes]);

  // Add state for bulk OCR
  const [isBulkOcrRunning, setIsBulkOcrRunning] = useState(false);
  const [bulkOcrProgress, setBulkOcrProgress] = useState<{
    current: number;
    total: number;
  } | null>(null);
  const bulkOcrCancelRef = useRef<{ cancelled: boolean }>({ cancelled: false });

  // Handler to run OCR for all pages
  const handleRunOcrAllPages = useCallback(async () => {
    if (isBulkOcrRunning) return;

    setIsBulkOcrRunning(true);
    setBulkOcrProgress({ current: 0, total: 0 });
    bulkOcrCancelRef.current.cancelled = false;

    // Create a persistent loading toast that will be updated
    const loadingToastId = toast.loading(
      "Starting bulk page transformation...",
      {
        duration: Infinity, // Keep it open until we dismiss it
        style: {
          background: "white",
          color: "#374151",
          border: "1px solid #e5e7eb",
          borderRadius: "12px",
          padding: "16px",
          fontSize: "14px",
          fontWeight: "500",
          boxShadow: "0 8px 32px rgba(0, 0, 0, 0.12)",
        },
        action: {
          label: "✕",
          onClick: () => {
            bulkOcrCancelRef.current.cancelled = true;
            handleCancelBulkOcr();
          },
        },
      }
    );

    try {
      // Create complete project data for bulk OCR template detection
      const completeProjectData = {
        totalPages: documentState.numPages,
        sourceLanguage: sourceLanguage || "auto",
        desiredLanguage: desiredLanguage || "en",
        timestamp: new Date().toISOString(),
        // Include the complete document state with pages
        documentState: {
          ...documentState,
          pages: documentState.pages,
        },
      };

      // Log the complete project data being sent for bulk OCR
      console.log(
        "🔍 [FRONTEND BULK OCR DEBUG] Complete project data being sent:",
        completeProjectData
      );
      console.log(
        "🔍 [FRONTEND BULK OCR DEBUG] Document state pages:",
        documentState.pages
      );

      const result = await performBulkOcr({
        sourceLanguage,
        desiredLanguage,
        addTextBox,
        setElementCollections,
        setIsTranslating,
        totalPages: documentState.numPages,
        deletedPages: documentState.deletedPages,
        currentPage: documentState.currentPage,
        onProgress: (current, total) => {
          // Check if operation was cancelled
          if (bulkOcrCancelRef.current.cancelled) {
            toast.dismiss(loadingToastId);
            toast.info("🛑 Page transformation was cancelled", {
              duration: 3000,
            });
            return;
          }

          setBulkOcrProgress({ current, total });

          // Update the loading toast with progress information
          const percentage = Math.round((current / total) * 100);
          if (current === 1) {
            toast.loading(
              `🔄 Transforming pages... (${current}/${total}) - ${percentage}%`,
              {
                id: loadingToastId,
                style: {
                  background: "white",
                  color: "#374151",
                  border: "1px solid #e5e7eb",
                  borderRadius: "12px",
                  padding: "16px",
                  fontSize: "14px",
                  fontWeight: "500",
                  boxShadow: "0 8px 32px rgba(0, 0, 0, 0.12)",
                },
                action: {
                  label: "✕",
                  onClick: () => {
                    bulkOcrCancelRef.current.cancelled = true;
                    handleCancelBulkOcr();
                  },
                },
              }
            );
          } else if (current === total) {
            toast.loading(
              `🔄 Finalizing transformation... (${current}/${total}) - ${percentage}%`,
              {
                id: loadingToastId,
                style: {
                  background: "white",
                  color: "#374151",
                  border: "1px solid #e5e7eb",
                  borderRadius: "12px",
                  padding: "16px",
                  fontSize: "14px",
                  fontWeight: "500",
                  boxShadow: "0 8px 32px rgba(0,0, 0, 0.12)",
                },
                action: {
                  label: "✕",
                  onClick: () => {
                    bulkOcrCancelRef.current.cancelled = true;
                    handleCancelBulkOcr();
                  },
                },
              }
            );
          } else {
            // Update every 3rd page to avoid too many updates
            if (current % 3 === 0 || current === total) {
              toast.loading(
                `🔄 Transforming pages... (${current}/${total}) - ${percentage}%`,
                {
                  id: loadingToastId,
                  style: {
                    background: "white",
                    color: "#374151",
                    border: "1px solid #e5e7eb",
                    borderRadius: "12px",
                    padding: "16px",
                    fontSize: "14px",
                    fontWeight: "500",
                    boxShadow: "0 8px 32px rgba(0, 0, 0, 0.12)",
                  },
                  action: {
                    label: "✕",
                    onClick: () => {
                      bulkOcrCancelRef.current.cancelled = true;
                      handleCancelBulkOcr();
                    },
                  },
                }
              );
            }
          }
        },
        onPageChange: (page) => {
          actions.changePage(page);
        },
        cancelRef: bulkOcrCancelRef,
        addUntranslatedText,
        // Add required parameters for background OCR service
        projectId: currentProjectId || `bulk-ocr-${Date.now()}`,
        captureUrl: "http://localhost:3000/capture-project/", // Point to capture-project page
        ocrApiUrl: "http://localhost:8000/projects/process-file", // Direct call to backend
        // Add required project data for template detection
        projectData: completeProjectData,
      });

      // Dismiss the loading toast and show success
      toast.dismiss(loadingToastId);

      if (result.success) {
        toast.success(
          `🎉 ${
            result.message ||
            `Successfully processed ${result.processedPages} pages`
          }`,
          {
            duration: 5000,
            style: {
              background: "white",
              color: "#059669",
              border: "1px solid #10b981",
              borderRadius: "12px",
              padding: "16px",
              fontSize: "14px",
              fontWeight: "500",
              boxShadow: "0 8px 32px rgba(0, 0, 0, 0.12)",
            },
          }
        );
      } else {
        toast.error(`❌ ${result.message || "Bulk OCR process failed"}`, {
          duration: 5000,
          style: {
            background: "white",
            color: "#dc2626",
            border: "1px solid #ef4444",
            borderRadius: "12px",
            padding: "16px",
            fontSize: "14px",
            fontWeight: "500",
            boxShadow: "0 8px 32px rgba(0, 0, 0, 0.12)",
          },
        });
      }
    } catch (error) {
      console.error("Error in bulk OCR:", error);
      // Dismiss the loading toast and show error
      toast.dismiss(loadingToastId);
      toast.error("❌ Failed to complete bulk OCR process", {
        duration: 5000,
        style: {
          background: "white",
          color: "#dc2626",
          border: "1px solid #ef4444",
          borderRadius: "12px",
          padding: "16px",
          fontSize: "14px",
          fontWeight: "500",
          boxShadow: "0 8px 32px rgba(0, 0, 0, 0.12)",
        },
      });
    } finally {
      // Check if operation was cancelled
      if (bulkOcrCancelRef.current.cancelled) {
        toast.dismiss(loadingToastId);
        toast.info("🛑 Page transformation cancelled", {
          duration: 3000,
        });
      }

      setIsBulkOcrRunning(false);
      setBulkOcrProgress(null);
    }
  }, [
    isBulkOcrRunning,
    documentState,
    pageActions,
    actions,
    sourceLanguage,
    desiredLanguage,
    addTextBox,
    setElementCollections,
    setIsTranslating,
    currentProjectId, // Add currentProjectId to dependencies
  ]);

  // Transform page to textbox functionality - defined after useProjectState hook
  const handleTransformPageToTextbox = useCallback(
    async (pageNumber: number) => {
      try {
        // Create a compatibility wrapper for setPageState
        const setPageStateCompat = (updater: (prev: any) => any) => {
          const prev = {
            isTransforming: documentState.isTransforming,
            deletedPages: documentState.deletedPages,
            isPageTranslated: new Map(
              documentState.pages.map((p) => [p.pageNumber, p.isTranslated])
            ),
          };
          const newState = updater(prev);

          if (newState.isTransforming !== undefined) {
            pageActions.setIsTransforming(newState.isTransforming);
          }
        };

        // Get page information for birth certificate detection
        const page = documentState.pages.find(
          (p) => p.pageNumber === pageNumber
        );
        const pageType = page?.pageType;
        const birthCertTemplateId = page?.birthCertTemplate?.id;

        // Create complete project data for template detection
        const completeProjectData = {
          totalPages: documentState.numPages,
          sourceLanguage: sourceLanguage || "auto",
          desiredLanguage: desiredLanguage || "en",
          timestamp: new Date().toISOString(),
          // Include the complete document state with pages
          documentState: {
            ...documentState,
            pages: documentState.pages,
          },
        };

        // Log the complete project data being sent
        console.log(
          "🔍 [FRONTEND DEBUG] Complete project data being sent:",
          completeProjectData
        );
        console.log(
          "🔍 [FRONTEND DEBUG] Document state pages:",
          documentState.pages
        );
        console.log("🔍 [FRONTEND DEBUG] Page type:", pageType);
        console.log(
          "🔍 [FRONTEND DEBUG] Birth cert template ID:",
          birthCertTemplateId
        );

        await performPageOcr({
          pageNumber,
          sourceLanguage,
          desiredLanguage,
          projectId: currentProjectId || undefined, // Handle null case
          setIsTranslating,
          addTextBox,
          setElementCollections,
          addUntranslatedText,
          pageType,
          birthCertTemplateId,
          projectData: completeProjectData, // Pass complete project data
        });
      } catch (error) {
        console.error("Error in handleTransformPageToTextbox:", error);
        toast.error("Failed to transform page to textboxes");
      }
    },
    [
      documentRef,
      containerRef,
      documentState,
      viewState,
      editorState,
      pageActions,
      setViewState,
      setEditorState,
      actions,
      sourceLanguage,
      desiredLanguage,
      addTextBox,
      setElementCollections,
      setIsTranslating,
      currentProjectId, // Add currentProjectId to dependencies
    ]
  );

  // Wrapper function to check language states before running OCR
  const checkLanguageAndRunOcr = useCallback(
    (type: "single" | "bulk", pageNumber?: number) => {
      // Check if we have both source and desired languages set
      if (
        sourceLanguage &&
        desiredLanguage &&
        sourceLanguage !== desiredLanguage
      ) {
        // Languages are set, proceed with OCR
        if (type === "single" && pageNumber) {
          handleTransformPageToTextbox(pageNumber);
        } else if (type === "bulk") {
          handleRunOcrAllPages();
        }
      } else {
        // Show language selection modal
        setPendingOcrAction({ type, pageNumber });
        setShowLanguageModal(true);
      }
    },
    [
      sourceLanguage,
      desiredLanguage,
      handleTransformPageToTextbox,
      handleRunOcrAllPages,
    ]
  );

  // Handler to cancel bulk OCR
  const handleCancelBulkOcr = useCallback(async () => {
    bulkOcrCancelRef.current.cancelled = true;
    setIsBulkOcrRunning(false);

    // Show cancellation toast with loading state
    toast.loading("🛑 Cancelling page transformation...", {
      duration: 2000,
      style: {
        background: "white",
        color: "#374151",
        border: "1px solid #e5e7eb",
        borderRadius: "12px",
        padding: "16px",
        fontSize: "14px",
        fontWeight: "500",
        boxShadow: "0 8px 32px rgba(0, 0, 0, 0.12)",
      },
    });

    // Also abort the Puppeteer operation if we have a project ID
    if (currentProjectId) {
      try {
        const abortResult = await abortOcrOperation(currentProjectId);
        if (abortResult.success) {
          toast.success("✅ Page transformation cancelled successfully", {
            duration: 4000,
            style: {
              background: "white",
              color: "#059669",
              border: "1px solid #10b981",
              borderRadius: "12px",
              padding: "16px",
              fontSize: "14px",
              fontWeight: "500",
              boxShadow: "0 8px 32px rgba(0, 0, 0, 0.12)",
            },
          });
        } else {
          console.warn(
            "Failed to abort Puppeteer operation:",
            abortResult.error
          );
          toast.error("❌ Failed to cancel page transformation", {
            duration: 4000,
            style: {
              background: "white",
              color: "#dc2626",
              border: "1px solid #ef4444",
              borderRadius: "12px",
              padding: "16px",
              fontSize: "14px",
              fontWeight: "500",
              boxShadow: "0 8px 32px rgba(0, 0, 0, 0.12)",
            },
          });
        }
      } catch (error) {
        console.error("Error aborting Puppeteer operation:", error);
        toast.error("❌ Error occurred while cancelling", {
          duration: 4000,
          style: {
            background: "white",
            color: "#dc2626",
            border: "1px solid #ef4444",
            borderRadius: "12px",
            padding: "16px",
            fontSize: "14px",
            fontWeight: "500",
            boxShadow: "0 8px 32px rgba(0, 0, 0, 0.12)",
          },
        });
      }
    }
  }, [currentProjectId]);

  // Add state for confirmation modal
  const [showReplaceConfirm, setShowReplaceConfirm] = useState(false);
  const [pendingFileUpload, setPendingFileUpload] = useState<
    (() => void) | null
  >(null);

  // Add state for language selection modal
  const [showLanguageModal, setShowLanguageModal] = useState(false);
  const [pendingOcrAction, setPendingOcrAction] = useState<{
    type: "single" | "bulk";
    pageNumber?: number;
  } | null>(null);

  // Add state for settings modal
  const [showSettingsModal, setShowSettingsModal] = useState(false);
  const [tempSourceLanguage, setTempSourceLanguage] = useState<string>("");
  const [tempDesiredLanguage, setTempDesiredLanguage] = useState<string>("");

  // Add state for birth certificate modal
  const [showBirthCertModal, setShowBirthCertModal] = useState(false);

  // Intercept file upload to show confirmation if a document is loaded
  const handleFileUploadIntercept = useCallback(() => {
    if (documentState.url) {
      setShowReplaceConfirm(true);
      setPendingFileUpload(() => () => {
        setShowReplaceConfirm(false);
        setPendingFileUpload(null);
        if (fileInputRef.current) fileInputRef.current.value = "";
        fileInputRef.current?.click();
      });
    } else {
      if (fileInputRef.current) fileInputRef.current.value = "";
      fileInputRef.current?.click();
    }
  }, [documentState.url]);

  // When confirmed, reset all state (including deletedPages) and proceed
  const handleConfirmReplace = useCallback(() => {
    setShowReplaceConfirm(false);
    if (pendingFileUpload) pendingFileUpload();
  }, [pendingFileUpload]);

  const handleCancelReplace = useCallback(() => {
    setShowReplaceConfirm(false);
    setPendingFileUpload(null);
  }, []);

  // Page type change handler
  const handlePageTypeChange = useCallback(
    (
      pageNumber: number,
      pageType: "social_media" | "birth_cert" | "dynamic_content"
    ) => {
      setDocumentState((prev) => ({
        ...prev,
        pages: prev.pages.map((page) =>
          page.pageNumber === pageNumber ? { ...page, pageType } : page
        ),
      }));
    },
    []
  );

  // Birth certificate modal handler
  const handleBirthCertModalOpen = useCallback(
    (pageNumber?: number) => {
      setBirthCertModalPage(pageNumber || documentState.currentPage);
      setShowBirthCertModal(true);
    },
    [documentState.currentPage]
  );

  // Language modal handlers
  const handleLanguageConfirm = useCallback(() => {
    setShowLanguageModal(false);
    // Always run bulk OCR when Translate Document is clicked
    handleRunOcrAllPages();
    if (pendingOcrAction) {
      setPendingOcrAction(null);
    }
  }, [pendingOcrAction, handleRunOcrAllPages]);

  // Deprecated
  const handleLanguageCancel = useCallback(() => {
    setShowLanguageModal(false);
    setPendingOcrAction(null);
    // Save the current language selections when "Set without Translating" is clicked
    // The languages are already saved through the onSourceLanguageChange and onDesiredLanguageChange props
    toast.success("Language settings saved successfully");
  }, []);

  // Settings modal handlers
  const handleOpenSettings = useCallback(() => {
    setTempSourceLanguage(sourceLanguage);
    setTempDesiredLanguage(desiredLanguage);
    setShowSettingsModal(true);
  }, [sourceLanguage, desiredLanguage]);

  const handleSettingsSave = useCallback(() => {
    setSourceLanguage(tempSourceLanguage);
    setDesiredLanguage(tempDesiredLanguage);
    setShowSettingsModal(false);
    // Always run bulk OCR when Translate Document is clicked from settings
    handleRunOcrAllPages();
  }, [tempSourceLanguage, tempDesiredLanguage, handleRunOcrAllPages]);

  const handleSettingsBack = useCallback(() => {
    setShowSettingsModal(false);
    // Save the temporary language values to the actual state
    setSourceLanguage(tempSourceLanguage);
    setDesiredLanguage(tempDesiredLanguage);
    toast.success("Language settings saved successfully");
  }, [tempSourceLanguage, tempDesiredLanguage]);

  useEffect(() => {
    if (pendingExport && templateCanvas) {
      performExport();
      setPendingExport(null);
    }
  }, [pendingExport, templateCanvas, performExport]);

  useEffect(() => {
    if (pendingTemplateExport && templateCanvas) {
      performExport();
      setPendingTemplateExport(false);
    }
  }, [pendingTemplateExport, templateCanvas, performExport]);

  // Handle project creation and document loading after upload
  // Project creation and document loading is now handled directly in handleFileUpload

  // Add state for untranslated check modal
  const [showUntranslatedCheckModal, setShowUntranslatedCheckModal] =
    useState(false);
  const [untranslatedCheckList, setUntranslatedCheckList] = useState<
    { id: string; page: number; status: string; originalText: string }[]
  >([]);
  const [pendingWorkflowStep, setPendingWorkflowStep] =
    useState<WorkflowStep | null>(null);

  // Add state for export loading modals
  const [isExportingPDF, setIsExportingPDF] = useState(false);
  const [isExportingPNG, setIsExportingPNG] = useState(false);
  const [isExportingJPEG, setIsExportingJPEG] = useState(false);

  // Add state for file upload loading
  const [isUploadingFile, setIsUploadingFile] = useState(false);

  // Add state for project management modal
  const [showProjectModal, setShowProjectModal] = useState(false);

  // Add state for share project modal
  const [showShareModal, setShowShareModal] = useState(false);
  const [currentShareSettings, setCurrentShareSettings] =
    useState<ShareSettings>();

  // Handler for modal continue/cancel
  const handleUntranslatedCheckContinue = useCallback(() => {
    setShowUntranslatedCheckModal(false);
    if (pendingWorkflowStep) {
      // Actually proceed to layout
      setViewState((prev) => ({
        ...prev,
        currentWorkflowStep: pendingWorkflowStep,
      }));
      setPendingWorkflowStep(null);
    }
  }, [pendingWorkflowStep]);
  const handleUntranslatedCheckCancel = useCallback(() => {
    setShowUntranslatedCheckModal(false);
    setPendingWorkflowStep(null);
  }, []);

  return (
    <div className="h-screen flex flex-col bg-white">
      {/* Header */}
      <PDFEditorHeader
        onFileUpload={handleFileUploadIntercept}
        onSaveProject={saveProject}
        hasUnsavedChanges={hasUnsavedChanges}
        onProjectManagement={() => setShowProjectModal(true)}
        onShareProject={handleEditorShare}
        onExportData={permissions.canExportProject() ? exportToPDF : () => {}}
        onUndo={() => {
          const now = Date.now();
          if (now - lastUndoTime < UNDO_REDO_DEBOUNCE_MS) {
            return;
          }

          if (history.canUndo()) {
            history.undo();
            setLastUndoTime(now);
            toast.success("Undo");
          }
        }}
        onRedo={() => {
          const now = Date.now();
          if (now - lastRedoTime < UNDO_REDO_DEBOUNCE_MS) {
            return;
          }

          if (history.canRedo()) {
            history.redo();
            setLastRedoTime(now);
            toast.success("Redo");
          }
        }}
        canUndo={history.canUndo()}
        canRedo={history.canRedo()}
        // Bulk OCR props
        onRunOcrAllPages={() => checkLanguageAndRunOcr("bulk")}
        isBulkOcrRunning={isBulkOcrRunning}
        bulkOcrProgress={bulkOcrProgress}
        onCancelBulkOcr={handleCancelBulkOcr}
        hasPages={documentState.numPages > 0}
        onOpenSettings={handleOpenSettings}
        onClearPageTranslation={() =>
          handleClearPageTranslation(documentState.currentPage)
        }
        isCurrentPageTranslated={
          documentState.pages.find(
            (p) => p.pageNumber === documentState.currentPage
          )?.isTranslated || false
        }
        currentWorkflowStep={viewState.currentWorkflowStep}
        onWorkflowStepChange={handleWorkflowStepChange}
        onRecreateFinalLayout={createFinalLayoutWithSnapshots}
        isCapturingSnapshots={isCapturingSnapshots}
        projectName={currentProjectName}
        onBackToDashboard={() => router.push("/pdf-editor")}
        hasFinalLayout={!!documentState.finalLayoutUrl}
      />

      {/* Bulk OCR Loading Indicator */}
      {isBulkOcrRunning && (
        <div className="fixed top-20 left-1/2 transform -translate-x-1/2 z-50 bg-blue-50 border border-blue-200 rounded-lg px-4 py-2 shadow-lg">
          <div className="flex items-center space-x-2">
            <svg
              className="w-4 h-4 animate-spin text-blue-600"
              fill="none"
              stroke="currentColor"
              viewBox="0 0 24 24"
            >
              <path
                strokeLinecap="round"
                strokeLinejoin="round"
                strokeWidth={2}
                d="M4 4v5h.582m15.356 2A8.001 8.001 0 004.582 9m0 0H9m11 11v-5h-.581m0 0a8.003 8.003 0 01-15.357-2m15.357 2H15"
              />
            </svg>
            <span className="text-blue-700 font-medium text-sm">
              {bulkOcrProgress
                ? `Transforming pages: ${bulkOcrProgress.current}/${bulkOcrProgress.total}`
                : "Starting page transformation..."}
            </span>
          </div>
        </div>
      )}

      {/* Main Content */}
      <div className="flex-1 flex overflow-hidden relative bg-white">
        {/* Floating Hamburger Menu Button */}
        <Button
          onClick={() =>
            setViewState((prev) => ({
              ...prev,
              isSidebarCollapsed: !prev.isSidebarCollapsed,
            }))
          }
          variant="outline"
          size="sm"
          className="fixed top-24 left-4 z-50 bg-white shadow-lg border-primary/20 text-primary hover:text-primaryLight hover:bg-primary/10 transition-colors w-10 h-10 p-0"
          title={viewState.isSidebarCollapsed ? "Show sidebar" : "Hide sidebar"}
        >
          <Menu className="w-4 h-4" />
        </Button>

        {/* Hidden file inputs */}
        <input
          type="file"
          ref={fileInputRef}
          onChange={handleFileUpload}
          accept=".pdf,.jpg,.jpeg,.png,.gif,.bmp,.webp"
          className="hidden"
        />
        <input
          type="file"
          ref={imageInputRef}
          onChange={handleImageFileUpload}
          accept=".jpg,.jpeg,.png,.gif,.bmp,.webp,.svg"
          className="hidden"
        />
        <input
          type="file"
          ref={appendFileInputRef}
          onChange={handleAppendDocument}
          accept=".pdf,.jpg,.jpeg,.png,.gif,.bmp,.webp"
          className="hidden"
        />

        {/* Sidebar */}
        <PDFEditorSidebar
          viewState={viewState}
          documentState={documentState}
          pageState={{
            deletedPages: documentState.deletedPages,
            isPageTranslated: new Map(
              documentState.pages.map((p) => [p.pageNumber, p.isTranslated])
            ),
            isTransforming: documentState.isTransforming,
          }}
          elementCollections={elementCollections}
          onPageChange={handlePageChange}
          onPageDelete={handlePageDelete}
          onFileUpload={handleFileUploadIntercept}
          onAppendDocument={() => appendFileInputRef.current?.click()}
          onSidebarToggle={() =>
            setViewState((prev) => ({
              ...prev,
              isSidebarCollapsed: !prev.isSidebarCollapsed,
            }))
          }
          onTabChange={(tab) =>
            setViewState((prev) => ({ ...prev, activeSidebarTab: tab }))
          }
          onPageTypeChange={handlePageTypeChange}
          onBirthCertModalOpen={handleBirthCertModalOpen}
          documentRef={documentRef}
          sourceLanguage={sourceLanguage}
          desiredLanguage={desiredLanguage}
        />

        {/* Main Content Area */}
        <PanelGroup direction="horizontal" className="flex-1">
          {/* Left side - Document Content */}
          <Panel
            defaultSize={100}
            minSize={20}
            className={`flex flex-col overflow-hidden relative bg-white ${
              viewState.currentView === "split" &&
              (viewState.currentWorkflowStep === "translate" ||
                viewState.currentWorkflowStep === "final-layout")
                ? "flex-1"
                : "flex-1"
            }`}
          >
            {/* ElementFormatDrawer - only show in edit mode */}
            {editorState.isEditMode && (
              <div className="relative z-40 transition-all duration-300">
                <ElementFormatDrawer />
              </div>
            )}

            {/* Viewer View Switcher - Only show for viewers */}
            {documentState.url && !documentState.error && !permissions.canEditContent() && (
              <ViewerViewSwitcher
                currentView={viewState.currentView}
                onViewChange={(view) => {
                  setViewState((prev) => ({
                    ...prev,
                    currentView: view,
                  }));
                }}
              />
            )}

            {/* Viewer Translation Table - Only show for viewers in translate step */}
            {documentState.url && 
             !documentState.error && 
             !permissions.canEditContent() && 
             viewState.currentWorkflowStep === "translate" && 
             elementCollections.translated?.textBoxes && (
              <ViewerTranslationTable
                translatedTextBoxes={elementCollections.translated.textBoxes}
                untranslatedTexts={elementCollections.untranslatedTexts || []}
                currentPage={documentState.currentPage}
                sourceLanguage={sourceLanguage}
                desiredLanguage={desiredLanguage}
              />
            )}

            {/* Floating Toolbars - Only show when PDF is loaded and user has tool access */}
            {documentState.url && !documentState.error && permissions.shouldShowToolbar() && (
              <FloatingToolbar
                editorState={editorState}
                toolState={toolState}
                erasureState={erasureState}
                currentView={viewState.currentView}
                showDeletionRectangles={editorState.showDeletionRectangles}
                isSidebarCollapsed={viewState.isSidebarCollapsed}
                currentWorkflowStep={viewState.currentWorkflowStep}
                onToolChange={handleToolChange}
                onViewChange={(view) => {
                  // Clear selection when changing views to close ElementFormatDrawer
                  clearSelectionState();
                  setViewState((prev) => ({ ...prev, currentView: view }));
                }}
                onEditModeToggle={() => {
                  setEditorState((prev) => {
                    const newEditMode = !prev.isEditMode;
                    // Clear all modes and selections when turning off edit mode
                    if (!newEditMode) {
                      clearSelectionState();

                      // Clear all tool states
                      setToolState((toolPrev) => ({
                        ...toolPrev,
                        shapeDrawingMode: null,
                        isDrawingShape: false,
                        shapeDrawStart: null,
                        shapeDrawEnd: null,
                        isDrawingInProgress: false,
                        shapeDrawTargetView: null,
                      }));

                      // Clear erasure state
                      setErasureState((erasurePrev) => ({
                        ...erasurePrev,
                        isErasureMode: false,
                        isDrawingErasure: false,
                        erasureDrawStart: null,
                        erasureDrawEnd: null,
                        erasureDrawTargetView: null,
                      }));

                      return {
                        ...prev,
                        isEditMode: newEditMode,
                        isAddTextBoxMode: false,
                        isTextSelectionMode: false,
                        isImageUploadMode: false,
                        isSelectionMode: false,
                      };
                    }

                    return {
                      ...prev,
                      isEditMode: newEditMode,
                    };
                  });
                }}
                onDeletionToggle={() =>
                  setEditorState((prev) => ({
                    ...prev,
                    showDeletionRectangles: !prev.showDeletionRectangles,
                  }))
                }
                onImageUpload={
                  viewState.currentView !== "split"
                    ? () => imageInputRef.current?.click()
                    : undefined
                }
                showFinalLayoutSettings={showFinalLayoutSettings}
                onToggleFinalLayoutSettings={() => {
                  setShowFinalLayoutSettings((prev) => {
                    return !prev;
                  });
                }}
                onErasureStateChange={setErasureState}
                documentState={documentState}
                onPdfBackgroundColorChange={actions.updatePdfBackgroundColor}
              />
            )}

            {/* Document Viewer */}
            <div
              className="flex-1 document-viewer document-container"
              ref={containerRef}
              style={{
                scrollBehavior: documentState.isScaleChanging ? "auto" : "smooth",
                overflow: "auto",
                paddingTop: "64px",
              }}
            >
              {/* Document Error */}
              {documentState.error && (
                <div className="flex items-center justify-center h-full">
                  <div className="text-center">
                    <div className="text-red-500 text-lg mb-2">Error</div>
                    <div className="text-gray-600">{documentState.error}</div>
                  </div>
                </div>
              )}

              {/* No Document Loaded */}
              {!documentState.url && !documentState.error && (
                <div className="flex items-center justify-center h-full">
                  <div className="text-center max-w-md mx-auto p-8">
                    {/* Icon */}
                    <div className="mb-6">
                      <div className="w-24 h-24 mx-auto bg-gradient-to-br from-primary/20 to-primary/30 rounded-full flex items-center justify-center">
                        <svg
                          className="w-12 h-12 text-primary animate-spin"
                          fill="none"
                          stroke="currentColor"
                          viewBox="0 0 24 24"
                        >
                          <path
                            strokeLinecap="round"
                            strokeLinejoin="round"
                            strokeWidth={2}
                            d="M4 4v5h.582m15.356 2A8.001 8.001 0 004.582 9m0 0H9m11 11v-5h-.581m0 0a8.003 8.003 0 01-15.357-2m15.357 2H15"
                          />
                        </svg>
                      </div>
                    </div>

                    {/* Title */}
                    <h2 className="text-2xl font-semibold text-gray-800 mb-3">
                      Loading Project
                    </h2>

                    {/* Description */}
                    <p className="text-gray-600 leading-relaxed">
                      {projectId
                        ? "Loading your project and document content..."
                        : "Preparing the PDF editor..."}
                    </p>
                  </div>
                </div>
              )}

              {documentState.url && !documentState.error && (
                <div
                  className="document-wrapper"
                  style={{
                    minHeight: `${Math.max(
                      100,
                      documentState.pageHeight * documentState.scale + 80
                    )}px`,
                    height: `${Math.max(
                      100,
                      documentState.pageHeight * documentState.scale + 80
                    )}px`,
                    width: `${Math.max(
                      100,
                      viewState.currentView === "split" &&
                        viewState.currentWorkflowStep == "layout"
                        ? documentState.pageWidth * documentState.scale * 2 +
                            100 // Double width for split view plus gap and padding
                        : documentState.pageWidth * documentState.scale + 80
                    )}px`,
                    minWidth: `${Math.max(
                      100,
                      viewState.currentView === "split" &&
                        viewState.currentWorkflowStep == "layout"
                        ? documentState.pageWidth * documentState.scale * 2 +
                            100
                        : documentState.pageWidth * documentState.scale + 80
                    )}px`,
                    display: "flex",
                    justifyContent: "center",
                    alignItems: "center",
                    paddingTop: "64px",
                    paddingBottom: "40px",
                    paddingLeft: "40px",
                    paddingRight: "40px",
                    margin: "0 auto",
                  }}
                >
                  <div
                    ref={documentRef}
                    className={`relative bg-transparent document-page ${
                      documentState.isScaleChanging ? "" : "zoom-transition"
                    } ${
                      editorState.isAddTextBoxMode ? "add-text-box-mode" : ""
                    } ${
                      editorState.isTextSelectionMode
                        ? "text-selection-mode"
                        : ""
                    } ${editorState.isSelectionMode ? "selection-mode" : ""} ${
                      editorState.isAddTextBoxMode ? "cursor-crosshair" : ""
                    } ${toolState.shapeDrawingMode ? "cursor-crosshair" : ""} ${
                      erasureState.isErasureMode ? "cursor-crosshair" : ""
                    } ${viewState.isCtrlPressed ? "cursor-zoom-in" : ""}`}
                    onClick={handleDocumentContainerClick}
                    onMouseDown={(e) => {
                      if (
                        editorState.isTextSelectionMode ||
                        erasureState.isErasureMode ||
                        editorState.isSelectionMode ||
                        editorState.multiSelection.isMovingSelection ||
                        toolState.shapeDrawingMode
                      ) {
                        if (editorState.multiSelection.isMovingSelection) {
                          handleMoveSelectionMouseDown(e);
                        } else if (editorState.isSelectionMode) {
                          handleMultiSelectionMouseDown(e);
                        } else if (toolState.shapeDrawingMode) {
                          handleShapeDrawStart(e);
                        } else {
                          handleDocumentMouseDown(e);
                        }
                      }
                    }}
                    onMouseMove={(e) => {
                      if (
                        toolState.shapeDrawingMode &&
                        toolState.isDrawingShape
                      ) {
                        handleShapeDrawMove(e);
                      } else if (editorState.multiSelection.isMovingSelection) {
                        handleMoveSelectionMouseMove(e);
                      } else if (editorState.isTextSelectionMode) {
                        handleDocumentMouseMove(e);
                      } else if (editorState.isSelectionMode) {
                        handleMultiSelectionMouseMove(e);
                      } else if (erasureState.isErasureMode) {
                        handleErasureDrawMove(e);
                      }
                    }}
                    onMouseUp={(e) => {
                      if (
                        toolState.shapeDrawingMode &&
                        toolState.isDrawingShape
                      ) {
                        handleShapeDrawEnd();
                      } else if (editorState.multiSelection.isMovingSelection) {
                        handleMoveSelectionMouseUp();
                      } else if (editorState.isTextSelectionMode) {
                        handleDocumentMouseUp(e);
                      } else if (editorState.isSelectionMode) {
                        handleMultiSelectionMouseUp(e);
                      } else if (erasureState.isErasureMode) {
                        handleErasureDrawEnd();
                      }
                    }}
                    style={{
                      width:
                        viewState.currentView === "split" &&
                        viewState.currentWorkflowStep !== "translate" &&
                        viewState.currentWorkflowStep !== "final-layout"
                          ? documentState.pageWidth * documentState.scale * 2 +
                            20 // Double width plus gap for split view
                          : documentState.pageWidth * documentState.scale,
                      height: documentState.pageHeight * documentState.scale,
                      minWidth:
                        viewState.currentView === "split" &&
                        viewState.currentWorkflowStep !== "translate" &&
                        viewState.currentWorkflowStep !== "final-layout"
                          ? documentState.pageWidth * documentState.scale * 2 +
                            20
                          : documentState.pageWidth * documentState.scale,
                      minHeight: documentState.pageHeight * documentState.scale,
                      display: "block",
                    }}
                  >
                    {/* Document Rendering - Show different content based on view */}
                    {viewState.currentView === "original" && (
                      <DocumentPanel
                        viewType="original"
                        documentUrl={documentState.url}
                        currentPage={documentState.currentPage}
                        pageWidth={documentState.pageWidth}
                        pageHeight={documentState.pageHeight}
                        scale={documentState.scale}
                        pdfRenderScale={documentState.pdfRenderScale}
                        numPages={documentState.numPages}
                        isScaleChanging={documentState.isScaleChanging}
                        isAddTextBoxMode={editorState.isAddTextBoxMode}
                        isTextSpanZooming={isTextSpanZooming}
                        isPdfFile={isPdfFile}
                        handlers={handlers}
                        actions={actions}
                        setDocumentState={setDocumentState}
                        deletionRectangles={
                          elementCollections.originalDeletionRectangles
                        }
                        showDeletionRectangles={
                          editorState.showDeletionRectangles
                        }
                        onDeleteDeletionRectangle={(id) =>
                          handleDeleteDeletionRectangleWithUndo(id, "original")
                        }
                        colorToRgba={colorToRgba}
                        sortedElements={getOriginalSortedElements(
                          documentState.currentPage
                        )}
                        getElementsInSelectionPreview={
                          getElementsInSelectionPreview
                        }
                        selectedFieldId={editorState.selectedFieldId}
                        selectedShapeId={editorState.selectedShapeId}
                        selectedElementId={selectedElementId}
                        isEditMode={editorState.isEditMode}
                        showPaddingIndicator={showPaddingPopup}
                        onTextBoxSelect={handleTextBoxSelect}
                        onShapeSelect={handleShapeSelect}
                        onImageSelect={handleImageSelect}
                        onUpdateTextBox={updateOriginalTextBoxWithUndo}
                        onUpdateShape={updateShapeWithUndo}
                        onUpdateImage={updateImage}
                        onDeleteTextBox={(id) =>
                          handleDeleteTextBoxWithUndo(id, "original")
                        }
                        onDeleteShape={(id) =>
                          handleDeleteShapeWithUndo(id, "original")
                        }
                        onDeleteImage={(id) =>
                          handleDeleteImageWithUndo(id, "original")
                        }
                        isTextSelectionMode={editorState.isTextSelectionMode}
                        selectedTextBoxes={selectionState.selectedTextBoxes}
                        autoFocusTextBoxId={autoFocusTextBoxId}
                        onAutoFocusComplete={handleAutoFocusComplete}
                        isSelectionMode={editorState.isSelectionMode}
                        multiSelection={editorState.multiSelection}
                        currentView={viewState.currentView}
                        onMoveSelection={handleMoveSelection}
                        onDeleteSelection={handleDeleteSelection}
                        onDragSelection={(deltaX, deltaY) => {
                          updateSelectionDragOffsets(deltaX, deltaY);
                          selectionLastDeltaRef.current = {
                            x: deltaX,
                            y: deltaY,
                          };
                        }}
                        onDragStopSelection={handleDragStopSelection}
                      />
                    )}

                    {viewState.currentView === "final-layout" &&
                      documentState.finalLayoutUrl && (
                        <DocumentPanel
                          viewType="final-layout"
                          documentUrl={documentState.finalLayoutUrl}
                          currentPage={
                            documentState.finalLayoutCurrentPage || 1
                          }
                          pageWidth={documentState.pageWidth}
                          pageHeight={documentState.pageHeight}
                          scale={documentState.scale}
                          pdfRenderScale={documentState.pdfRenderScale}
                          numPages={documentState.finalLayoutNumPages || 1}
                          isScaleChanging={documentState.isScaleChanging}
                          isAddTextBoxMode={editorState.isAddTextBoxMode}
                          isTextSpanZooming={isTextSpanZooming}
                          isPdfFile={isPdfFile}
                          handlers={handlers}
                          actions={actions}
                          setDocumentState={setDocumentState}
                          deletionRectangles={
                            elementCollections.originalDeletionRectangles
                          }
                          showDeletionRectangles={
                            editorState.showDeletionRectangles
                          }
                          onDeleteDeletionRectangle={(id) =>
                            handleDeleteDeletionRectangleWithUndo(
                              id,
                              "final-layout"
                            )
                          }
                          colorToRgba={colorToRgba}
                          sortedElements={getFinalLayoutSortedElements(
                            documentState.finalLayoutCurrentPage || 1
                          )}
                          getElementsInSelectionPreview={
                            getElementsInSelectionPreview
                          }
                          selectedFieldId={editorState.selectedFieldId}
                          selectedShapeId={editorState.selectedShapeId}
                          selectedElementId={selectedElementId}
                          isEditMode={editorState.isEditMode}
                          showPaddingIndicator={showPaddingPopup}
                          onTextBoxSelect={handleTextBoxSelect}
                          onShapeSelect={handleShapeSelect}
                          onImageSelect={handleImageSelect}
                          onUpdateTextBox={updateFinalLayoutTextBoxWithUndo}
                          onUpdateShape={updateShapeWithUndo}
                          onUpdateImage={updateImage}
                          onDeleteTextBox={(id) =>
                            handleDeleteTextBoxWithUndo(id, "final-layout")
                          }
                          onDeleteShape={(id) =>
                            handleDeleteShapeWithUndo(id, "final-layout")
                          }
                          onDeleteImage={(id) =>
                            handleDeleteImageWithUndo(id, "final-layout")
                          }
                          isTextSelectionMode={editorState.isTextSelectionMode}
                          selectedTextBoxes={selectionState.selectedTextBoxes}
                          autoFocusTextBoxId={autoFocusTextBoxId}
                          onAutoFocusComplete={handleAutoFocusComplete}
                          isSelectionMode={editorState.isSelectionMode}
                          multiSelection={editorState.multiSelection}
                          currentView={viewState.currentView}
                          onMoveSelection={handleMoveSelection}
                          onDeleteSelection={handleDeleteSelection}
                          onDragSelection={(deltaX, deltaY) => {
                            updateSelectionDragOffsets(deltaX, deltaY);
                            selectionLastDeltaRef.current = {
                              x: deltaX,
                              y: deltaY,
                            };
                          }}
                          onDragStopSelection={handleDragStopSelection}
                        />
                      )}

                    {/* Translated Document View */}
                    {viewState.currentView === "translated" && (
                      <>
                        {/* Show normal document layout when in layout or final-layout workflow step */}
                        {(viewState.currentWorkflowStep === "layout" ||
                          viewState.currentWorkflowStep === "final-layout") && (
                          /* Show normal document layout when in layout workflow step */
                          <DocumentPanel
                            viewType="translated"
                            documentUrl={getTranslatedDocumentUrl(
                              documentState.currentPage
                            )}
                            currentPage={documentState.currentPage}
                            pageWidth={documentState.pageWidth}
                            pageHeight={documentState.pageHeight}
                            scale={documentState.scale}
                            pdfRenderScale={documentState.pdfRenderScale}
                            numPages={documentState.numPages}
                            isScaleChanging={documentState.isScaleChanging}
                            isAddTextBoxMode={editorState.isAddTextBoxMode}
                            isTextSpanZooming={isTextSpanZooming}
                            isPdfFile={isPdfFile}
                            handlers={handlers}
                            actions={actions}
                            setDocumentState={setDocumentState}
                            isPageTranslated={
                              documentState.pages.find(
                                (p) =>
                                  p.pageNumber === documentState.currentPage
                              )?.isTranslated || false
                            }
                            isTransforming={documentState.isTransforming}
                            isTranslating={isTranslating}
                            templateWidth={
                              getTranslatedTemplateDimensions(
                                documentState.currentPage
                              ).width
                            }
                            templateHeight={
                              getTranslatedTemplateDimensions(
                                documentState.currentPage
                              ).height
                            }
                            templateScaleFactor={1} // No scaling in translated view
                            onTemplateLoadSuccess={updateTemplateDimensions}
                            onRunOcr={() =>
                              checkLanguageAndRunOcr(
                                "single",
                                documentState.currentPage
                              )
                            }
                            deletionRectangles={
                              elementCollections.translatedDeletionRectangles
                            }
                            showDeletionRectangles={
                              editorState.showDeletionRectangles
                            }
                            onDeleteDeletionRectangle={(id) =>
                              handleDeleteDeletionRectangleWithUndo(
                                id,
                                "translated"
                              )
                            }
                            colorToRgba={colorToRgba}
                            sortedElements={getTranslatedSortedElements(
                              documentState.currentPage
                            )}
                            getElementsInSelectionPreview={
                              getElementsInSelectionPreview
                            }
                            selectedFieldId={editorState.selectedFieldId}
                            selectedShapeId={editorState.selectedShapeId}
                            selectedElementId={selectedElementId}
                            isEditMode={editorState.isEditMode}
                            showPaddingIndicator={showPaddingPopup}
                            onTextBoxSelect={handleTextBoxSelect}
                            onShapeSelect={handleShapeSelect}
                            onImageSelect={handleImageSelect}
                            onUpdateTextBox={updateTranslatedTextBoxWithUndo}
                            onUpdateShape={updateShapeWithUndo}
                            onUpdateImage={updateImage}
                            onDeleteTextBox={(id) =>
                              handleDeleteTextBoxWithUndo(id, "translated")
                            }
                            onDeleteShape={(id) =>
                              handleDeleteShapeWithUndo(id, "translated")
                            }
                            onDeleteImage={(id) =>
                              handleDeleteImageWithUndo(id, "translated")
                            }
                            isTextSelectionMode={
                              editorState.isTextSelectionMode
                            }
                            selectedTextBoxes={selectionState.selectedTextBoxes}
                            autoFocusTextBoxId={autoFocusTextBoxId}
                            onAutoFocusComplete={handleAutoFocusComplete}
                            isSelectionMode={editorState.isSelectionMode}
                            multiSelection={editorState.multiSelection}
                            currentView={viewState.currentView}
                            onMoveSelection={handleMoveSelection}
                            onDeleteSelection={handleDeleteSelection}
                            onDragSelection={(deltaX, deltaY) => {
                              updateSelectionDragOffsets(deltaX, deltaY);
                              selectionLastDeltaRef.current = {
                                x: deltaX,
                                y: deltaY,
                              };
                            }}
                            onDragStopSelection={handleDragStopSelection}
                          />
                        )}
                      </>
                    )}

                    {/* Split Screen View */}
                    {viewState.currentView === "split" && (
                      <div
                        className="flex relative"
                        style={{
                          width:
<<<<<<< HEAD
                            documentState.pageWidth * documentState.scale +
                            20, // Double width plus gap
=======
                            documentState.pageWidth * documentState.scale + 20, // Double width plus gap
>>>>>>> 333c0f41
                          height:
                            documentState.pageHeight * documentState.scale,
                        }}
                      >
                        {/* Original Document Side */}
                        <div style={{ position: "relative" }}>
                          <DocumentPanel
                            viewType="original"
                            documentUrl={documentState.url}
                            currentPage={documentState.currentPage}
                            pageWidth={documentState.pageWidth}
                            pageHeight={documentState.pageHeight}
                            scale={documentState.scale}
                            pdfRenderScale={documentState.pdfRenderScale}
                            numPages={documentState.numPages}
                            isScaleChanging={documentState.isScaleChanging}
                            isAddTextBoxMode={editorState.isAddTextBoxMode}
                            isTextSpanZooming={isTextSpanZooming}
                            isPdfFile={isPdfFile}
                            handlers={handlers}
                            actions={actions}
                            setDocumentState={setDocumentState}
                            deletionRectangles={
                              elementCollections.finalLayoutDeletionRectangles
                            }
                            showDeletionRectangles={
                              editorState.showDeletionRectangles
                            }
                            onDeleteDeletionRectangle={(id) =>
                              handleDeleteDeletionRectangleWithUndo(
                                id,
                                "original"
                              )
                            }
                            colorToRgba={colorToRgba}
                            sortedElements={getOriginalSortedElements(
                              documentState.currentPage
                            )}
                            getElementsInSelectionPreview={
                              getElementsInSelectionPreview
                            }
                            selectedFieldId={editorState.selectedFieldId}
                            selectedShapeId={editorState.selectedShapeId}
                            selectedElementId={selectedElementId}
                            isEditMode={editorState.isEditMode}
                            showPaddingIndicator={showPaddingPopup}
                            onTextBoxSelect={handleTextBoxSelect}
                            onShapeSelect={handleShapeSelect}
                            onImageSelect={handleImageSelect}
                            onUpdateTextBox={updateOriginalTextBoxWithUndo}
                            onUpdateShape={updateShapeWithUndo}
                            onUpdateImage={updateImage}
                            onDeleteTextBox={(id) =>
                              handleDeleteTextBoxWithUndo(id, "original")
                            }
                            onDeleteShape={(id) =>
                              handleDeleteShapeWithUndo(id, "original")
                            }
                            onDeleteImage={(id) =>
                              handleDeleteImageWithUndo(id, "original")
                            }
                            isTextSelectionMode={
                              editorState.isTextSelectionMode
                            }
                            selectedTextBoxes={selectionState.selectedTextBoxes}
                            autoFocusTextBoxId={autoFocusTextBoxId}
                            onAutoFocusComplete={handleAutoFocusComplete}
                            isSelectionMode={editorState.isSelectionMode}
                            multiSelection={editorState.multiSelection}
                            currentView={viewState.currentView}
                            onMoveSelection={handleMoveSelection}
                            onDeleteSelection={handleDeleteSelection}
                            onDragSelection={(deltaX, deltaY) => {
                              moveSelectedElements(
                                editorState.multiSelection.selectedElements,
                                deltaX,
                                deltaY,
                                updateTextBoxWithUndo,
                                updateShape,
                                updateImage,
                                getElementById,
                                documentState.pageWidth,
                                documentState.pageHeight
                              );
                              setEditorState((prev) => {
                                const updatedElements =
                                  prev.multiSelection.selectedElements.map(
                                    (el) => ({
                                      ...el,
                                      originalPosition: {
                                        x: el.originalPosition.x + deltaX,
                                        y: el.originalPosition.y + deltaY,
                                      },
                                    })
                                  );
                                const newBounds = calculateSelectionBounds(
                                  updatedElements,
                                  getElementById
                                );
                                return {
                                  ...prev,
                                  multiSelection: {
                                    ...prev.multiSelection,
                                    selectedElements: updatedElements,
                                    selectionBounds: newBounds,
                                  },
                                };
                              });
                            }}
                            onDragStopSelection={handleDragStopSelection}
                          />
                          {/* Interactive elements overlay for Original in Split View */}
                          <div
                            className="absolute top-0 left-0 interactive-elements-wrapper"
                            style={{
                              width:
                                documentState.pageWidth * documentState.scale,
                              height:
                                documentState.pageHeight * documentState.scale,
                              pointerEvents: "auto",
                              zIndex: 10000,
                            }}
                          >
                            {/* Deletion Rectangles */}
                            {getCurrentDeletionRectangles("original")
                              .filter(
                                (rect) =>
                                  rect.page === documentState.currentPage
                              )
                              .map((rect) => (
                                <div
                                  key={rect.id}
                                  className={`absolute ${
                                    editorState.showDeletionRectangles
                                      ? "border border-red-400"
                                      : ""
                                  }`}
                                  style={{
                                    left: rect.x * documentState.scale,
                                    top: rect.y * documentState.scale,
                                    width: rect.width * documentState.scale,
                                    height: rect.height * documentState.scale,
                                    zIndex: editorState.showDeletionRectangles
                                      ? -10
                                      : -20,
                                    backgroundColor: rect.background
                                      ? colorToRgba(
                                          rect.background,
                                          rect.opacity || 1.0
                                        )
                                      : "white",
                                  }}
                                >
                                  {editorState.showDeletionRectangles && (
                                    <button
                                      onClick={(e) => {
                                        e.stopPropagation();
                                        handleDeleteDeletionRectangleWithUndo(
                                          rect.id,
                                          "original"
                                        );
                                      }}
                                      className="absolute -top-2 -right-2 w-5 h-5 bg-red-500 text-white rounded-full flex items-center justify-center hover:bg-red-600 transition-all duration-200 text-xs shadow-md"
                                      title="Delete area"
                                    >
                                      ×
                                    </button>
                                  )}
                                </div>
                              ))}

                            {/* Untranslated text highlight overlay */}
                            <UntranslatedTextHighlight
                              untranslatedTexts={
                                elementCollections.untranslatedTexts
                              }
                              highlightedId={highlightedUntranslatedTextId}
                              currentPage={documentState.currentPage}
                              scale={documentState.scale}
                            />

                            {/* Render all elements in layer order */}
                            {getOriginalSortedElements(
                              documentState.currentPage
                            ).map((el) => renderElement(el, "original"))}
                            {/* Selection overlays for original view */}
                            {editorState.isSelectionMode &&
                              editorState.multiSelection.isDrawingSelection &&
                              editorState.multiSelection.selectionStart &&
                              editorState.multiSelection.selectionEnd &&
                              editorState.multiSelection.targetView ===
                                "original" && (
                                <SelectionPreview
                                  start={
                                    editorState.multiSelection.selectionStart
                                  }
                                  end={editorState.multiSelection.selectionEnd}
                                  scale={documentState.scale}
                                />
                              )}
                            {editorState.isSelectionMode &&
                              editorState.multiSelection.selectionBounds &&
                              editorState.multiSelection.selectedElements
                                .length > 0 &&
                              editorState.multiSelection.targetView ===
                                "original" && (
                                <SelectionRectangle
                                  bounds={
                                    editorState.multiSelection.selectionBounds
                                  }
                                  scale={documentState.scale}
                                  onMove={handleMoveSelection}
                                  onDelete={handleDeleteSelection}
                                  isMoving={
                                    editorState.multiSelection.isMovingSelection
                                  }
                                  onDragSelection={(deltaX, deltaY) => {
                                    updateSelectionDragOffsets(deltaX, deltaY);
                                    selectionLastDeltaRef.current = {
                                      x: deltaX,
                                      y: deltaY,
                                    };
                                  }}
                                  onDragStopSelection={handleDragStopSelection}
                                />
                              )}
                          </div>
                        </div>

                        {/* Gap between documents */}
                        <div className="w-5 flex items-center justify-center">
                          <div className="w-px h-full bg-gray-300"></div>
                        </div>

                        {/* Translated Document Side */}
                        <div style={{ position: "relative" }}>
                          {/* Show normal document layout when in layout or final-layout workflow step */}
                          {viewState.currentWorkflowStep === "layout" && (
                            /* Show normal document layout when in layout workflow step */
                            <DocumentPanel
                              viewType="translated"
                              documentUrl={getTranslatedDocumentUrl(
                                documentState.currentPage
                              )}
                              currentPage={documentState.currentPage}
                              pageWidth={documentState.pageWidth}
                              pageHeight={documentState.pageHeight}
                              scale={documentState.scale}
                              pdfRenderScale={documentState.pdfRenderScale}
                              numPages={documentState.numPages}
                              isScaleChanging={documentState.isScaleChanging}
                              isAddTextBoxMode={editorState.isAddTextBoxMode}
                              isTextSpanZooming={isTextSpanZooming}
                              isPdfFile={isPdfFile}
                              handlers={handlers}
                              actions={actions}
                              setDocumentState={setDocumentState}
                              isPageTranslated={
                                documentState.pages.find(
                                  (p) =>
                                    p.pageNumber === documentState.currentPage
                                )?.isTranslated || false
                              }
                              isTransforming={documentState.isTransforming}
                              isTranslating={isTranslating}
                              templateWidth={
                                getTranslatedTemplateDimensions(
                                  documentState.currentPage
                                ).width
                              }
                              templateHeight={
                                getTranslatedTemplateDimensions(
                                  documentState.currentPage
                                ).height
                              }
                              templateScaleFactor={getTranslatedTemplateScaleFactor(
                                documentState.currentPage
                              )}
                              onTemplateLoadSuccess={updateTemplateDimensions}
                              onRunOcr={() =>
                                checkLanguageAndRunOcr(
                                  "single",
                                  documentState.currentPage
                                )
                              }
                              deletionRectangles={
                                elementCollections.translatedDeletionRectangles
                              }
                              showDeletionRectangles={
                                editorState.showDeletionRectangles
                              }
                              onDeleteDeletionRectangle={(id) =>
                                handleDeleteDeletionRectangleWithUndo(
                                  id,
                                  "translated"
                                )
                              }
                              colorToRgba={colorToRgba}
                              sortedElements={getTranslatedSortedElements(
                                documentState.currentPage
                              )}
                              getElementsInSelectionPreview={
                                getElementsInSelectionPreview
                              }
                              selectedFieldId={editorState.selectedFieldId}
                              selectedShapeId={editorState.selectedShapeId}
                              selectedElementId={selectedElementId}
                              isEditMode={editorState.isEditMode}
                              showPaddingIndicator={showPaddingPopup}
                              onTextBoxSelect={handleTextBoxSelect}
                              onShapeSelect={handleShapeSelect}
                              onImageSelect={handleImageSelect}
                              onUpdateTextBox={updateTranslatedTextBoxWithUndo}
                              onUpdateShape={updateShapeWithUndo}
                              onUpdateImage={updateImage}
                              onDeleteTextBox={(id) =>
                                handleDeleteTextBoxWithUndo(id, "translated")
                              }
                              onDeleteShape={(id) =>
                                handleDeleteShapeWithUndo(id, "translated")
                              }
                              onDeleteImage={(id) =>
                                handleDeleteImageWithUndo(id, "translated")
                              }
                              isTextSelectionMode={
                                editorState.isTextSelectionMode
                              }
                              selectedTextBoxes={
                                selectionState.selectedTextBoxes
                              }
                              autoFocusTextBoxId={autoFocusTextBoxId}
                              onAutoFocusComplete={handleAutoFocusComplete}
                              isSelectionMode={editorState.isSelectionMode}
                              multiSelection={editorState.multiSelection}
                              currentView={viewState.currentView}
                              onMoveSelection={handleMoveSelection}
                              onDeleteSelection={handleDeleteSelection}
                              onDragSelection={(deltaX, deltaY) => {
                                updateSelectionDragOffsets(deltaX, deltaY);
                                selectionLastDeltaRef.current = {
                                  x: deltaX,
                                  y: deltaY,
                                };
                              }}
                              onDragStopSelection={handleDragStopSelection}
                              header={
                                <div className="absolute -top-8 left-0 right-0 flex items-center justify-center">
                                  <div className="bg-primary text-white px-3 py-1 rounded-t-lg text-sm font-medium">
                                    Translated Document
                                  </div>
                                </div>
                              }
                            />
                          )}
                          {/* Interactive elements overlay for Translated in Split View - only show in layout mode */}
                          {viewState.currentWorkflowStep === "layout" && (
                            <div
                              className="absolute top-0 left-0 interactive-elements-wrapper"
                              style={{
                                width:
                                  getTranslatedTemplateDimensions(
                                    documentState.currentPage
                                  ).width *
                                  documentState.scale *
                                  getTranslatedTemplateScaleFactor(
                                    documentState.currentPage
                                  ),
                                height:
                                  getTranslatedTemplateDimensions(
                                    documentState.currentPage
                                  ).height *
                                  documentState.scale *
                                  getTranslatedTemplateScaleFactor(
                                    documentState.currentPage
                                  ),
                                pointerEvents: "auto",
                                zIndex: 10000,
                              }}
                            >
                              {/* Deletion Rectangles */}
                              {getCurrentDeletionRectangles("translated")
                                .filter(
                                  (rect) =>
                                    rect.page === documentState.currentPage
                                )
                                .map((rect) => (
                                  <div
                                    key={rect.id}
                                    className={`absolute ${
                                      editorState.showDeletionRectangles
                                        ? "border border-red-400"
                                        : ""
                                    }`}
                                    style={{
                                      left:
                                        rect.x *
                                        documentState.scale *
                                        getTranslatedTemplateScaleFactor(
                                          documentState.currentPage
                                        ),
                                      top:
                                        rect.y *
                                        documentState.scale *
                                        getTranslatedTemplateScaleFactor(
                                          documentState.currentPage
                                        ),
                                      width:
                                        rect.width *
                                        documentState.scale *
                                        getTranslatedTemplateScaleFactor(
                                          documentState.currentPage
                                        ),
                                      height:
                                        rect.height *
                                        documentState.scale *
                                        getTranslatedTemplateScaleFactor(
                                          documentState.currentPage
                                        ),
                                      zIndex: editorState.showDeletionRectangles
                                        ? -10
                                        : -20,
                                      backgroundColor: rect.background
                                        ? colorToRgba(
                                            rect.background,
                                            rect.opacity || 1.0
                                          )
                                        : "white",
                                    }}
                                  >
                                    {editorState.showDeletionRectangles && (
                                      <button
                                        onClick={(e) => {
                                          e.stopPropagation();
                                          handleDeleteDeletionRectangleWithUndo(
                                            rect.id,
                                            "translated"
                                          );
                                        }}
                                        className="absolute -top-2 -right-2 w-5 h-5 bg-red-500 text-white rounded-full flex items-center justify-center hover:bg-red-600 transition-all duration-200 text-xs shadow-md"
                                        title="Delete area"
                                      >
                                        ×
                                      </button>
                                    )}
                                  </div>
                                ))}
                              {/* Render all elements in layer order */}
                              {getTranslatedSortedElements(
                                documentState.currentPage
                              ).map((el) => renderElement(el, "translated"))}
                              {/* Selection overlays for translated view */}
                              {editorState.isSelectionMode &&
                                editorState.multiSelection.isDrawingSelection &&
                                editorState.multiSelection.selectionStart &&
                                editorState.multiSelection.selectionEnd &&
                                editorState.multiSelection.targetView ===
                                  "translated" && (
                                  <SelectionPreview
                                    start={
                                      editorState.multiSelection.selectionStart
                                    }
                                    end={
                                      editorState.multiSelection.selectionEnd
                                    }
                                    scale={
                                      documentState.scale *
                                      getTranslatedTemplateScaleFactor(
                                        documentState.currentPage
                                      )
                                    }
                                  />
                                )}
                              {editorState.isSelectionMode &&
                                editorState.multiSelection.selectionBounds &&
                                editorState.multiSelection.selectedElements
                                  .length > 0 &&
                                editorState.multiSelection.targetView ===
                                  "translated" && (
                                  <SelectionRectangle
                                    bounds={
                                      editorState.multiSelection.selectionBounds
                                    }
                                    scale={
                                      documentState.scale *
                                      getTranslatedTemplateScaleFactor(
                                        documentState.currentPage
                                      )
                                    }
                                    onMove={handleMoveSelection}
                                    onDelete={handleDeleteSelection}
                                    isMoving={
                                      editorState.multiSelection
                                        .isMovingSelection
                                    }
                                    onDragSelection={(deltaX, deltaY) => {
                                      updateSelectionDragOffsets(
                                        deltaX,
                                        deltaY
                                      );
                                      selectionLastDeltaRef.current = {
                                        x: deltaX,
                                        y: deltaY,
                                      };
                                    }}
                                    onDragStopSelection={
                                      handleDragStopSelection
                                    }
                                  />
                                )}
                            </div>
                          )}
                        </div>
                      </div>
                    )}

                    {/* Show interactive elements in both original and translated views */}
                    {(viewState.currentView === "original" ||
                      (viewState.currentView === "translated" &&
                        viewState.currentWorkflowStep !== "translate")) && (
                      <div
                        className="absolute inset-0 interactive-elements-wrapper"
                        style={{
                          width:
                            viewState.currentView === "translated"
                              ? getTranslatedTemplateDimensions(
                                  documentState.currentPage
                                ).width * documentState.scale
                              : documentState.pageWidth * documentState.scale,
                          height:
                            viewState.currentView === "translated"
                              ? getTranslatedTemplateDimensions(
                                  documentState.currentPage
                                ).height * documentState.scale
                              : documentState.pageHeight * documentState.scale,
                          zIndex:
                            editorState.isTextSelectionMode ||
                            editorState.isAddTextBoxMode
                              ? 100
                              : 10000,
                          pointerEvents:
                            editorState.isTextSelectionMode ||
                            editorState.isAddTextBoxMode
                              ? "none"
                              : "auto",
                        }}
                      >
                        {/* Deletion Rectangles */}
                        {currentPageDeletionRectangles.map((rect) => (
                          <div
                            key={rect.id}
                            className={`absolute ${
                              editorState.showDeletionRectangles
                                ? "border border-red-400"
                                : ""
                            }`}
                            style={{
                              left: rect.x * documentState.scale,
                              top: rect.y * documentState.scale,
                              width: rect.width * documentState.scale,
                              height: rect.height * documentState.scale,
                              zIndex: editorState.showDeletionRectangles
                                ? -10
                                : -20,
                              backgroundColor: rect.background
                                ? colorToRgba(
                                    rect.background,
                                    rect.opacity || 1.0
                                  )
                                : "white",
                            }}
                          >
                            {editorState.showDeletionRectangles && (
                              <button
                                onClick={(e) => {
                                  e.stopPropagation();
                                  handleDeleteDeletionRectangleWithUndo(
                                    rect.id,
                                    viewState.currentView
                                  );
                                }}
                                className="absolute -top-2 -right-2 w-5 h-5 bg-red-500 text-white rounded-full flex items-center justify-center hover:bg-red-600 transition-all duration-200 text-xs shadow-md"
                                title="Delete area"
                              >
                                ×
                              </button>
                            )}
                          </div>
                        ))}

                        {/* Render all elements in layer order */}
                        {currentPageSortedElements.map((el) =>
                          renderElement(el, viewState.currentView)
                        )}

                        {/* Single View Selection Components */}
                        {editorState.isSelectionMode && (
                          <>
                            {/* Selection Preview for Single Views */}
                            {editorState.multiSelection.isDrawingSelection &&
                              editorState.multiSelection.selectionStart &&
                              editorState.multiSelection.selectionEnd &&
                              ((viewState.currentView === "original" &&
                                editorState.multiSelection.targetView ===
                                  "original") ||
                                (viewState.currentView === "translated" &&
                                  editorState.multiSelection.targetView ===
                                    "translated")) && (
                                <SelectionPreview
                                  start={
                                    editorState.multiSelection.selectionStart
                                  }
                                  end={editorState.multiSelection.selectionEnd}
                                  scale={documentState.scale}
                                />
                              )}

                            {/* Selection Rectangle for Single Views */}
                            {editorState.multiSelection.selectionBounds &&
                              editorState.multiSelection.selectedElements
                                .length > 0 &&
                              ((viewState.currentView === "original" &&
                                editorState.multiSelection.targetView ===
                                  "original") ||
                                (viewState.currentView === "translated" &&
                                  editorState.multiSelection.targetView ===
                                    "translated")) && (
                                <SelectionRectangle
                                  bounds={
                                    editorState.multiSelection.selectionBounds
                                  }
                                  scale={documentState.scale}
                                  onMove={handleMoveSelection}
                                  onDelete={handleDeleteSelection}
                                  isMoving={
                                    editorState.multiSelection.isMovingSelection
                                  }
                                  onDragSelection={(deltaX, deltaY) => {
                                    updateSelectionDragOffsets(deltaX, deltaY);
                                    selectionLastDeltaRef.current = {
                                      x: deltaX,
                                      y: deltaY,
                                    };
                                  }}
                                  onDragStopSelection={handleDragStopSelection}
                                />
                              )}
                          </>
                        )}
                      </div>
                    )}

                    {/* Shape Drawing Preview - Optimized Canvas-based Component */}
                    {toolState.isDrawingShape &&
                      toolState.shapeDrawStart &&
                      toolState.shapeDrawEnd && (
                        <ShapePreview
                          key={`${toolState.shapeDrawStart.x}-${toolState.shapeDrawStart.y}-${toolState.shapeDrawEnd.x}-${toolState.shapeDrawEnd.y}`}
                          isDrawing={toolState.isDrawingShape}
                          shapeType={toolState.shapeDrawingMode}
                          startCoords={toolState.shapeDrawStart}
                          endCoords={toolState.shapeDrawEnd}
                          targetView={toolState.shapeDrawTargetView}
                          currentView={viewState.currentView}
                          pageWidth={documentState.pageWidth}
                          scale={documentState.scale}
                          templateScaleFactor={
                            toolState.shapeDrawTargetView === "translated"
                              ? getTranslatedTemplateScaleFactor?.(
                                  documentState.currentPage
                                )
                              : undefined
                          }
                        />
                      )}

                    {/* Erasure Drawing Preview */}
                    {erasureState.isDrawingErasure &&
                      erasureState.erasureDrawStart &&
                      erasureState.erasureDrawEnd && (
                        <div
                          className="absolute border-2 border-dashed pointer-events-none"
                          style={{
                            left: getPreviewLeft(
                              Math.min(
                                erasureState.erasureDrawStart.x,
                                erasureState.erasureDrawEnd.x
                              ),
                              viewState.currentView === "split"
                                ? erasureState.erasureDrawTargetView ===
                                    "translated"
                                : viewState.currentView === "translated",
                              viewState.currentView,
                              documentState.pageWidth,
                              documentState.scale,
                              erasureState.erasureDrawTargetView ===
                                "translated"
                                ? getTranslatedTemplateScaleFactor(
                                    documentState.currentPage
                                  )
                                : undefined
                            ),
                            top:
                              Math.min(
                                erasureState.erasureDrawStart.y,
                                erasureState.erasureDrawEnd.y
                              ) *
                              (erasureState.erasureDrawTargetView ===
                                "translated" &&
                              viewState.currentView === "split"
                                ? documentState.scale *
                                  (getTranslatedTemplateScaleFactor(
                                    documentState.currentPage
                                  ) || 1)
                                : documentState.scale),
                            width:
                              Math.abs(
                                erasureState.erasureDrawEnd.x -
                                  erasureState.erasureDrawStart.x
                              ) *
                              (erasureState.erasureDrawTargetView ===
                                "translated" &&
                              viewState.currentView === "split"
                                ? documentState.scale *
                                  (getTranslatedTemplateScaleFactor(
                                    documentState.currentPage
                                  ) || 1)
                                : documentState.scale),
                            height:
                              Math.abs(
                                erasureState.erasureDrawEnd.y -
                                  erasureState.erasureDrawStart.y
                              ) *
                              (erasureState.erasureDrawTargetView ===
                                "translated" &&
                              viewState.currentView === "split"
                                ? documentState.scale *
                                  (getTranslatedTemplateScaleFactor(
                                    documentState.currentPage
                                  ) || 1)
                                : documentState.scale),
                            backgroundColor: colorToRgba(
                              documentState.pdfBackgroundColor,
                              erasureState.erasureSettings.opacity
                            ),
                            zIndex: 50,
                          }}
                        />
                      )}
                  </div>
                </div>
              )}
            </div>
          </Panel>

          {/* Resize Handle - Only show when sidebar is visible */}
          {((viewState.currentView === "split" &&
            (viewState.currentWorkflowStep === "translate" ||
              viewState.currentWorkflowStep === "final-layout")) ||
            (viewState.currentWorkflowStep === "final-layout" &&
              showFinalLayoutSettings)) && (
            <PanelResizeHandle className="w-1 bg-primary/40 hover:bg-primary/60 transition-colors duration-200" />
          )}

          {/* Right Sidebar - Resizable */}
          <Panel
            defaultSize={
              viewState.currentWorkflowStep === "translate" ? 60 : 35
            }
            minSize={20}
            maxSize={80}
            className={
              (viewState.currentView === "split" &&
                (viewState.currentWorkflowStep === "translate" ||
                  viewState.currentWorkflowStep === "final-layout")) ||
              (viewState.currentWorkflowStep === "final-layout" &&
                showFinalLayoutSettings)
                ? "bg-primary/10 border-l border-primary/20 overflow-auto flex-shrink-0 transition-all duration-500 ease-in-out"
                : "hidden"
            }
          >
            {viewState.currentView === "split" &&
              viewState.currentWorkflowStep === "translate" && (
                <div className="h-full transition-opacity duration-300 opacity-100">
                  <TranslationTableView
                    translatedTextBoxes={getCurrentTextBoxes("translated")}
                    untranslatedTexts={elementCollections.untranslatedTexts}
                    onUpdateTextBox={updateTranslatedTextBoxWithUndo}
                    onUpdateUntranslatedText={updateUntranslatedText}
                    onDeleteTextBox={handleDeleteTextBoxAndUntranslatedText}
                    onRowClick={handleTranslationRowClick}
                    onAddTextBox={handleAddCustomTextBox}
                    onAddUntranslatedText={handleAddCustomUntranslatedText}
                    pageWidth={documentState.pageWidth}
                    pageHeight={documentState.pageHeight}
                    scale={1}
                    currentPage={documentState.currentPage}
                    sourceLanguage={sourceLanguage}
                    desiredLanguage={desiredLanguage}
                  />
                </div>
              )}
            {(() => {
              return (
                viewState.currentWorkflowStep === "final-layout" &&
                showFinalLayoutSettings
              );
            })() && (
              <div className="transition-opacity duration-300 opacity-100">
                <FinalLayoutSettings
                  currentPage={documentState.currentPage}
                  totalPages={documentState.numPages}
                  capturedSnapshots={capturedSnapshots}
                  isCapturingSnapshots={isCapturingSnapshots}
                  hasFinalLayout={!!documentState.finalLayoutUrl}
                  onExportPDF={exportToPDF}
                  onExportPNG={exportToPNG}
                  onExportJPEG={exportToJPEG}
                  onSaveProject={saveProject}
                  savedExportSettings={finalLayoutSettings.exportSettings}
                  savedActiveTab={finalLayoutSettings.activeTab}
                  savedIsPreviewMode={finalLayoutSettings.isPreviewMode}
                  onSettingsChange={setFinalLayoutSettings}
                />
              </div>
            )}
          </Panel>
        </PanelGroup>
      </div>

      {/* Status Bar */}
      <PDFEditorStatusBar
        documentState={documentState}
        viewState={viewState}
        elementCollections={elementCollections}
        pageState={{
          deletedPages: documentState.deletedPages,
          isPageTranslated: new Map(
            documentState.pages.map((p) => [p.pageNumber, p.isTranslated])
          ),
          isTransforming: documentState.isTransforming,
        }}
        onZoomChange={(scale) =>
          actions.updateScaleWithoutRerender(
            Math.max(0.1, Math.round(scale * 10) / 10)
          )
        }
        onZoomIn={() =>
          actions.updateScaleWithoutRerender(
            Math.min(5.0, Math.round((documentState.scale + 0.1) * 10) / 10)
          )
        }
        onZoomOut={() =>
          actions.updateScaleWithoutRerender(
            Math.max(0.1, Math.round((documentState.scale - 0.1) * 10) / 10)
          )
        }
        onZoomReset={() => actions.updateScaleWithoutRerender(1.0)}
      />

      {/* Confirmation Modal */}
      <ConfirmationModal
        open={showReplaceConfirm}
        title="Replace Document?"
        description="Uploading a new document will remove all current pages, including deleted ones, and reset the editor. Continue?"
        onConfirm={handleConfirmReplace}
        onCancel={handleCancelReplace}
        confirmText="Replace"
        cancelText="Cancel"
      />

      {/* Export Confirmation Modal */}
      <ConfirmationModal
        open={showExportConfirm}
        title="Not All Pages Translated"
        description="Some non-deleted pages have not been translated yet. Do you wish to continue with the export?"
        onConfirm={handleConfirmExport}
        onCancel={handleCancelExport}
        confirmText="Continue Export"
        cancelText="Cancel"
      />

      {/* Language Selection Modal */}
      <LanguageSelectionModal
        open={showLanguageModal}
        sourceLanguage={sourceLanguage}
        desiredLanguage={desiredLanguage}
        onSourceLanguageChange={setSourceLanguage}
        onDesiredLanguageChange={setDesiredLanguage}
        onConfirm={handleLanguageConfirm}
        onCancel={handleLanguageCancel}
        isBulkOcrRunning={isBulkOcrRunning}
      />

      {/* Birth Certificate Selection Modal */}
      <BirthCertificateSelectionModal
        isOpen={showBirthCertModal}
        onClose={() => setShowBirthCertModal(false)}
        documentUrl={documentState.url}
        currentPage={documentState.currentPage}
        pageWidth={documentState.pageWidth}
        pageHeight={documentState.pageHeight}
        sourceLanguage={sourceLanguage}
        desiredLanguage={desiredLanguage}
        pageNumber={birthCertModalPage}
        currentTemplate={getPageBirthCertTemplate(birthCertModalPage)}
        originalTextBoxes={elementCollections.originalTextBoxes}
        originalShapes={elementCollections.originalShapes}
        originalImages={elementCollections.originalImages}
        pdfBackgroundColor={documentState.pdfBackgroundColor}
        onTemplateSelect={(template, pageNumber) => {
          // Update the specific page with the template information
          setPageBirthCertTemplate(pageNumber, template);

          // Show success message
          toast.success(
            `Template "${template.variation}" applied to page ${pageNumber}`
          );

          setShowBirthCertModal(false);
        }}
      />

      {/* Settings Modal */}
      <LanguageSelectionModal
        open={showSettingsModal}
        sourceLanguage={tempSourceLanguage}
        desiredLanguage={desiredLanguage}
        onSourceLanguageChange={setTempSourceLanguage}
        onDesiredLanguageChange={setTempDesiredLanguage}
        onConfirm={handleSettingsSave}
        onCancel={handleSettingsBack}
        isSettings={true}
        onSave={handleSettingsSave}
        onBack={handleSettingsBack}
        isBulkOcrRunning={isBulkOcrRunning}
      />

      {/* Bulk OCR Loading Modal - Replaced with toast-based approach */}

      {/* Snapshot Capturing Loading Modal */}
      <LoadingModal
        isOpen={isCapturingSnapshots}
        title="Creating Final Layout"
        message="Please wait while we capture page snapshots and create the final layout..."
        progress={snapshotProgress}
        onCancel={() => {
          // Cancel snapshot capturing
          snapshotCancelRef.current.cancelled = true;
          setIsCancellingSnapshots(true);
          toast.info("Cancelling snapshot capture...");
          // Go back to layout step
          handleWorkflowStepChange("layout", "final-layout");
        }}
        cancelText="Cancel"
      />

      {/* PDF Export Loading Modal */}
      <LoadingModal
        isOpen={isExportingPDF}
        title="Exporting PDF"
        message="Please wait while we generate your PDF file..."
      />

      {/* PNG Export Loading Modal */}
      <LoadingModal
        isOpen={isExportingPNG}
        title="Exporting PNG"
        message="Please wait while we generate your PNG file..."
      />

      {/* JPEG Export Loading Modal */}
      <LoadingModal
        isOpen={isExportingJPEG}
        title="Exporting JPEG"
        message="Please wait while we generate your JPEG file..."
      />

      {/* File Upload Loading Modal */}
      <LoadingModal
        isOpen={isUploadingFile}
        title="Loading Document"
        message="Please wait while we load your document..."
      />

      {/* Untranslated Check Modal */}
      <ConfirmationModal
        open={showUntranslatedCheckModal}
        title="Some pages require review before layout"
        description={
          untranslatedCheckList.length > 0 ? (
            <div>
              <div className="mb-2 text-gray-700">
                Before proceeding to layout, please review the following page
                {[...new Set(untranslatedCheckList.map((t) => t.page))].length >
                1
                  ? "s"
                  : ""}
                :
              </div>
              <ul className="mb-4 pl-5 list-disc text-base text-primary font-semibold">
                {Array.from(
                  new Set(untranslatedCheckList.map((t) => t.page))
                ).map((page) => (
                  <li key={page} className="mb-1">
                    Page {page}
                  </li>
                ))}
              </ul>
              <div className="text-gray-500 text-sm">
                These pages have textboxes that are empty or need checking. You
                can continue anyway, or go back and review them.
              </div>
            </div>
          ) : undefined
        }
        onConfirm={handleUntranslatedCheckContinue}
        onCancel={handleUntranslatedCheckCancel}
        confirmText="Continue Anyway"
        cancelText="Cancel"
      />

      {/* Project Management Modal */}
      <ProjectSelectionModal
        open={showProjectModal}
        onOpenChange={setShowProjectModal}
        onLoadProject={handleManualProjectLoad}
        onSaveProject={saveProject as (projectName?: string) => Promise<any>}
        onExportToJson={exportToJson}
        onImportFromJson={importFromJson}
        onDeleteProject={
          deleteProject as (projectId: string) => Promise<boolean>
        }
        getSavedProjects={getSavedProjects as () => Promise<any[]>}
      />

      {/* Share Project Modal */}
      <ShareProjectModal
        isOpen={showShareModal}
        onClose={() => setShowShareModal(false)}
        projectId={currentProjectId}
        projectName={
          documentState.url
            ? `Project ${new Date().toLocaleDateString()}`
            : "Untitled Project"
        }
        currentShareSettings={currentShareSettings}
        onUpdateShareSettings={handleUpdateShareSettings}
      />
    </div>
  );
};<|MERGE_RESOLUTION|>--- conflicted
+++ resolved
@@ -1953,7 +1953,7 @@
         }
       }
       // Get the previous step from current state if not provided
-      const prev = previousStep || viewState.currentWorkflowStep;
+      const prev: WorkflowStep = previousStep || viewState.currentWorkflowStep;
 
       // Handle leaving final-layout step - set view to split when going to translate or layout
       if (
@@ -2012,16 +2012,11 @@
 
         // Set initial view to split for layout step (but allow changing it)
         // Only set to split if coming from a different step, not when already in layout
-        if (prev !== "layout") {
-          setViewState((prevState) => {
-            console.log(
-              `Setting initial view to split for layout step (was ${prevState.currentView})`
-            );
-            return {
-              ...prevState,
-              currentView: "split",
-            };
-          });
+        if (prev && prev !== "layout" as WorkflowStep) {
+          setViewState((prevState) => ({
+            ...prevState,
+            currentView: "split",
+          }));
         }
 
         console.log("Layout step: Initialized");
@@ -2099,9 +2094,6 @@
     ]
   );
 
-<<<<<<< HEAD
-  // Layout step no longer forces split view - users can switch freely between views
-=======
   // Ensure view is always split when in layout step
   useEffect(() => {
     if (
@@ -2117,7 +2109,6 @@
       }));
     }
   }, [viewState.currentWorkflowStep, setViewState]);
->>>>>>> 333c0f41
 
   // Text span handling hook
   const { isZooming: isTextSpanZooming } = useTextSpanHandling({
@@ -2660,8 +2651,10 @@
   // Editor-specific functions for shared projects (defined early to avoid initialization order issues)
   const isEditorMode = useCallback(() => {
     if (typeof window === "undefined") return false;
-    return localStorage.getItem("pdf-editor-shared-mode") === "true" && 
-           localStorage.getItem("pdf-editor-shared-permissions") === "editor";
+    return (
+      localStorage.getItem("pdf-editor-shared-mode") === "true" &&
+      localStorage.getItem("pdf-editor-shared-permissions") === "editor"
+    );
   }, []);
 
   // Memoized values
@@ -4461,12 +4454,16 @@
 
   // Use shared editor save/load if in shared mode, otherwise use regular ones
   const isSharedMode = isInSharedMode();
-  console.log("PDFEditorContent: Using", isSharedMode ? "shared editor" : "regular", "save/load functions");
-  
-  const actualSaveProject = isSharedMode 
-    ? sharedProjectPersistence.saveProject 
+  console.log(
+    "PDFEditorContent: Using",
+    isSharedMode ? "shared editor" : "regular",
+    "save/load functions"
+  );
+
+  const actualSaveProject = isSharedMode
+    ? sharedProjectPersistence.saveProject
     : saveProjectToStorage;
-  
+
   const actualLoadProject = isSharedMode
     ? sharedProjectPersistence.loadProject
     : loadProject;
@@ -4482,51 +4479,78 @@
   // Auto-load shared project from localStorage (run only once on mount)
   useLayoutEffect(() => {
     // Check if we're in shared mode
-    const isSharedMode = localStorage.getItem("pdf-editor-shared-mode") === "true";
-    const sharedPermissions = localStorage.getItem("pdf-editor-shared-permissions");
-    const sharedProjectId = localStorage.getItem("pdf-editor-shared-project-id");
-    
+    const isSharedMode =
+      localStorage.getItem("pdf-editor-shared-mode") === "true";
+    const sharedPermissions = localStorage.getItem(
+      "pdf-editor-shared-permissions"
+    );
+    const sharedProjectId = localStorage.getItem(
+      "pdf-editor-shared-project-id"
+    );
+
     console.log("PDFEditorContent auto-load check:", {
       isSharedMode,
       sharedPermissions,
       sharedProjectId,
       projectId,
-      isEditor: sharedPermissions === "editor"
+      isEditor: sharedPermissions === "editor",
     });
-    
+
     // For editor mode, load the current state from database
-    if (isSharedMode && sharedPermissions === "editor" && sharedProjectId && !projectId) {
-      console.log("Editor mode: Loading current project state from database:", sharedProjectId);
-      
+    if (
+      isSharedMode &&
+      sharedPermissions === "editor" &&
+      sharedProjectId &&
+      !projectId
+    ) {
+      console.log(
+        "Editor mode: Loading current project state from database:",
+        sharedProjectId
+      );
+
       // Use setTimeout to ensure this happens after render
       setTimeout(() => {
-        actualLoadProject(sharedProjectId).then((success) => {
-          if (success) {
-            console.log("Successfully loaded project from database for editor");
-          } else {
-            console.error("Failed to load project from database for editor");
-          }
-        }).catch((error) => {
-          console.error("Error loading project from database for editor:", error);
-        });
+        actualLoadProject(sharedProjectId)
+          .then((success) => {
+            if (success) {
+              console.log(
+                "Successfully loaded project from database for editor"
+              );
+            } else {
+              console.error("Failed to load project from database for editor");
+            }
+          })
+          .catch((error) => {
+            console.error(
+              "Error loading project from database for editor:",
+              error
+            );
+          });
       }, 0);
     }
     // For viewer mode, load from localStorage as before
     else if (isSharedMode && sharedPermissions === "viewer") {
-      const currentProjectKey = localStorage.getItem("pdf-editor-current-project");
+      const currentProjectKey = localStorage.getItem(
+        "pdf-editor-current-project"
+      );
       if (currentProjectKey && !projectId) {
-        console.log("Viewer mode: Auto-loading shared project from localStorage:", currentProjectKey);
-        
+        console.log(
+          "Viewer mode: Auto-loading shared project from localStorage:",
+          currentProjectKey
+        );
+
         setTimeout(() => {
-          actualLoadProject().then((success) => {
-            if (success) {
-              console.log("Successfully loaded shared project for viewer");
-            } else {
-              console.error("Failed to load shared project for viewer");
-            }
-          }).catch((error) => {
-            console.error("Error loading shared project for viewer:", error);
-          });
+          actualLoadProject()
+            .then((success) => {
+              if (success) {
+                console.log("Successfully loaded shared project for viewer");
+              } else {
+                console.error("Failed to load shared project for viewer");
+              }
+            })
+            .catch((error) => {
+              console.error("Error loading shared project for viewer:", error);
+            });
         }, 0);
       }
     }
@@ -4559,7 +4583,7 @@
     async (projectName?: string) => {
       // Add a small delay to ensure all state updates are synchronized
       // This fixes the issue where manual saves don't persist but auto-saves do
-      await new Promise(resolve => setTimeout(resolve, 100));
+      await new Promise((resolve) => setTimeout(resolve, 100));
       const result = await actualSaveProject(projectName);
       if (result) {
         markAsSaved();
@@ -4606,7 +4630,7 @@
 
   const handleEditorShare = useCallback(() => {
     if (!isEditorMode()) return handleShareProject();
-    
+
     // For editors, just copy the share link
     const shareId = localStorage.getItem("pdf-editor-share-id");
     if (shareId) {
@@ -6065,122 +6089,129 @@
             )}
 
             {/* Viewer View Switcher - Only show for viewers */}
-            {documentState.url && !documentState.error && !permissions.canEditContent() && (
-              <ViewerViewSwitcher
-                currentView={viewState.currentView}
-                onViewChange={(view) => {
-                  setViewState((prev) => ({
-                    ...prev,
-                    currentView: view,
-                  }));
-                }}
-              />
-            )}
+            {documentState.url &&
+              !documentState.error &&
+              !permissions.canEditContent() && (
+                <ViewerViewSwitcher
+                  currentView={viewState.currentView}
+                  onViewChange={(view) => {
+                    setViewState((prev) => ({
+                      ...prev,
+                      currentView: view,
+                    }));
+                  }}
+                />
+              )}
 
             {/* Viewer Translation Table - Only show for viewers in translate step */}
-            {documentState.url && 
-             !documentState.error && 
-             !permissions.canEditContent() && 
-             viewState.currentWorkflowStep === "translate" && 
-             elementCollections.translated?.textBoxes && (
-              <ViewerTranslationTable
-                translatedTextBoxes={elementCollections.translated.textBoxes}
-                untranslatedTexts={elementCollections.untranslatedTexts || []}
-                currentPage={documentState.currentPage}
-                sourceLanguage={sourceLanguage}
-                desiredLanguage={desiredLanguage}
-              />
-            )}
+            {documentState.url &&
+              !documentState.error &&
+              !permissions.canEditContent() &&
+              viewState.currentWorkflowStep === "translate" &&
+              elementCollections.translatedTextBoxes &&
+              elementCollections.translatedTextBoxes.length > 0 && (
+                <ViewerTranslationTable
+                  translatedTextBoxes={elementCollections.translatedTextBoxes}
+                  untranslatedTexts={elementCollections.untranslatedTexts || []}
+                  currentPage={documentState.currentPage}
+                  sourceLanguage={sourceLanguage}
+                  desiredLanguage={desiredLanguage}
+                />
+              )}
 
             {/* Floating Toolbars - Only show when PDF is loaded and user has tool access */}
-            {documentState.url && !documentState.error && permissions.shouldShowToolbar() && (
-              <FloatingToolbar
-                editorState={editorState}
-                toolState={toolState}
-                erasureState={erasureState}
-                currentView={viewState.currentView}
-                showDeletionRectangles={editorState.showDeletionRectangles}
-                isSidebarCollapsed={viewState.isSidebarCollapsed}
-                currentWorkflowStep={viewState.currentWorkflowStep}
-                onToolChange={handleToolChange}
-                onViewChange={(view) => {
-                  // Clear selection when changing views to close ElementFormatDrawer
-                  clearSelectionState();
-                  setViewState((prev) => ({ ...prev, currentView: view }));
-                }}
-                onEditModeToggle={() => {
-                  setEditorState((prev) => {
-                    const newEditMode = !prev.isEditMode;
-                    // Clear all modes and selections when turning off edit mode
-                    if (!newEditMode) {
-                      clearSelectionState();
-
-                      // Clear all tool states
-                      setToolState((toolPrev) => ({
-                        ...toolPrev,
-                        shapeDrawingMode: null,
-                        isDrawingShape: false,
-                        shapeDrawStart: null,
-                        shapeDrawEnd: null,
-                        isDrawingInProgress: false,
-                        shapeDrawTargetView: null,
-                      }));
-
-                      // Clear erasure state
-                      setErasureState((erasurePrev) => ({
-                        ...erasurePrev,
-                        isErasureMode: false,
-                        isDrawingErasure: false,
-                        erasureDrawStart: null,
-                        erasureDrawEnd: null,
-                        erasureDrawTargetView: null,
-                      }));
+            {documentState.url &&
+              !documentState.error &&
+              permissions.shouldShowToolbar() && (
+                <FloatingToolbar
+                  editorState={editorState}
+                  toolState={toolState}
+                  erasureState={erasureState}
+                  currentView={viewState.currentView}
+                  showDeletionRectangles={editorState.showDeletionRectangles}
+                  isSidebarCollapsed={viewState.isSidebarCollapsed}
+                  currentWorkflowStep={viewState.currentWorkflowStep}
+                  onToolChange={handleToolChange}
+                  onViewChange={(view) => {
+                    // Clear selection when changing views to close ElementFormatDrawer
+                    clearSelectionState();
+                    setViewState((prev) => ({ ...prev, currentView: view }));
+                  }}
+                  onEditModeToggle={() => {
+                    setEditorState((prev) => {
+                      const newEditMode = !prev.isEditMode;
+                      // Clear all modes and selections when turning off edit mode
+                      if (!newEditMode) {
+                        clearSelectionState();
+
+                        // Clear all tool states
+                        setToolState((toolPrev) => ({
+                          ...toolPrev,
+                          shapeDrawingMode: null,
+                          isDrawingShape: false,
+                          shapeDrawStart: null,
+                          shapeDrawEnd: null,
+                          isDrawingInProgress: false,
+                          shapeDrawTargetView: null,
+                        }));
+
+                        // Clear erasure state
+                        setErasureState((erasurePrev) => ({
+                          ...erasurePrev,
+                          isErasureMode: false,
+                          isDrawingErasure: false,
+                          erasureDrawStart: null,
+                          erasureDrawEnd: null,
+                          erasureDrawTargetView: null,
+                        }));
+
+                        return {
+                          ...prev,
+                          isEditMode: newEditMode,
+                          isAddTextBoxMode: false,
+                          isTextSelectionMode: false,
+                          isImageUploadMode: false,
+                          isSelectionMode: false,
+                        };
+                      }
 
                       return {
                         ...prev,
                         isEditMode: newEditMode,
-                        isAddTextBoxMode: false,
-                        isTextSelectionMode: false,
-                        isImageUploadMode: false,
-                        isSelectionMode: false,
                       };
-                    }
-
-                    return {
+                    });
+                  }}
+                  onDeletionToggle={() =>
+                    setEditorState((prev) => ({
                       ...prev,
-                      isEditMode: newEditMode,
-                    };
-                  });
-                }}
-                onDeletionToggle={() =>
-                  setEditorState((prev) => ({
-                    ...prev,
-                    showDeletionRectangles: !prev.showDeletionRectangles,
-                  }))
-                }
-                onImageUpload={
-                  viewState.currentView !== "split"
-                    ? () => imageInputRef.current?.click()
-                    : undefined
-                }
-                showFinalLayoutSettings={showFinalLayoutSettings}
-                onToggleFinalLayoutSettings={() => {
-                  setShowFinalLayoutSettings((prev) => {
-                    return !prev;
-                  });
-                }}
-                onErasureStateChange={setErasureState}
-                documentState={documentState}
-                onPdfBackgroundColorChange={actions.updatePdfBackgroundColor}
-              />
-            )}
+                      showDeletionRectangles: !prev.showDeletionRectangles,
+                    }))
+                  }
+                  onImageUpload={
+                    viewState.currentView !== "split"
+                      ? () => imageInputRef.current?.click()
+                      : undefined
+                  }
+                  showFinalLayoutSettings={showFinalLayoutSettings}
+                  onToggleFinalLayoutSettings={() => {
+                    setShowFinalLayoutSettings((prev) => {
+                      return !prev;
+                    });
+                  }}
+                  onErasureStateChange={setErasureState}
+                  documentState={documentState}
+                  onPdfBackgroundColorChange={actions.updatePdfBackgroundColor}
+                />
+              )}
 
             {/* Document Viewer */}
             <div
               className="flex-1 document-viewer document-container"
               ref={containerRef}
               style={{
-                scrollBehavior: documentState.isScaleChanging ? "auto" : "smooth",
+                scrollBehavior: documentState.isScaleChanging
+                  ? "auto"
+                  : "smooth",
                 overflow: "auto",
                 paddingTop: "64px",
               }}
@@ -6631,12 +6662,7 @@
                         className="flex relative"
                         style={{
                           width:
-<<<<<<< HEAD
-                            documentState.pageWidth * documentState.scale +
-                            20, // Double width plus gap
-=======
                             documentState.pageWidth * documentState.scale + 20, // Double width plus gap
->>>>>>> 333c0f41
                           height:
                             documentState.pageHeight * documentState.scale,
                         }}
@@ -7630,8 +7656,8 @@
             <div>
               <div className="mb-2 text-gray-700">
                 Before proceeding to layout, please review the following page
-                {[...new Set(untranslatedCheckList.map((t) => t.page))].length >
-                1
+                {Array.from(new Set(untranslatedCheckList.map((t) => t.page)))
+                  .length > 1
                   ? "s"
                   : ""}
                 :
